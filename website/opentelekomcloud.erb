<% wrap_layout :inner do %>
  <% content_for :sidebar do %>
    <div class="docs-sidebar hidden-print affix-top" role="complementary">
      <ul class="nav docs-sidenav">
        <li<%= sidebar_current("docs-home") %>>
          <a href="/docs/providers/index.html">All Providers</a>
        </li>

        <li<%= sidebar_current("docs-opentelekomcloud-index") %>>
          <a href="/docs/providers/opentelekomcloud/index.html">OpenTelekomCloud Provider</a>
        </li>

        <li<%= sidebar_current("docs-opentelekomcloud-datasource") %>>
          <a href="#">Data Sources</a>
          <ul class="nav nav-visible">
            <li<%= sidebar_current("docs-opentelekomcloud-datasource-images-image-v2") %>>
              <a href="/docs/providers/opentelekomcloud/d/images_image_v2.html">opentelekomcloud_images_image_v2</a>
            </li>
            <li<%= sidebar_current("docs-opentelekomcloud-datasource-networking-network-v2") %>>
              <a href="/docs/providers/opentelekomcloud/d/networking_network_v2.html">opentelekomcloud_networking_network_v2</a>
            </li>
            <li<%= sidebar_current("docs-opentelekomcloud-datasource-networking-secgroup-v2") %>>
              <a href="/docs/providers/opentelekomcloud/d/networking_secgroup_v2.html">opentelekomcloud_networking_secgroup_v2</a>
            </li>
            <li<%= sidebar_current("docs-opentelekomcloud-datasource-kms-key-v1") %>>
              <a href="/docs/providers/opentelekomcloud/d/kms_key_v1.html">opentelekomcloud_kms_key_v1</a>
            </li>
            <li<%= sidebar_current("docs-opentelekomcloud-datasource-kms-data-key-v1") %>>
              <a href="/docs/providers/opentelekomcloud/d/kms_data_key_v1.html">opentelekomcloud_kms_data_key_v1</a>
            </li>
             <li<%= sidebar_current("docs-opentelekomcloud-datasource-rds-flavor-v1") %>>
              <a href="/docs/providers/opentelekomcloud/d/rds_flavors_v1.html">opentelekomcloud_rds_flavor_v1</a>
            </li>
             <li<%= sidebar_current("docs-opentelekomcloud-datasource-s3-bucket-object") %>>
              <a href="/docs/providers/opentelekomcloud/d/s3_bucket_object.html">opentelekomcloud_s3_bucket_object</a>
            </li>
            <li<%= sidebar_current("docs-opentelekomcloud-datasource-vpc-v1") %>>
              <a href="/docs/providers/opentelekomcloud/d/vpc_v1.html">opentelekomcloud_vpc_v1</a>
            </li>
            <li<%= sidebar_current("docs-opentelekomcloud-datasource-vpc-subnet-v1") %>>
              <a href="/docs/providers/opentelekomcloud/d/vpc_subnet_v1.html">opentelekomcloud_vpc_subnet_v1</a>
            </li>
            <li<%= sidebar_current("docs-opentelekomcloud-datasource-vpc-subnet-ids-v1") %>>
              <a href="/docs/providers/opentelekomcloud/d/vpc_subnet_ids_v1.html">opentelekomcloud_vpc_subnet_ids_v1</a>
            </li>
            <li<%= sidebar_current("docs-opentelekomcloud-datasource-vpc-peering-v2") %>>
               <a href="/docs/providers/opentelekomcloud/d/vpc_peering_v2.html">opentelekomcloud_vpc_peering_connection_v2</a>
            </li>
            <li<%= sidebar_current("docs-opentelekomcloud-datasource-vpc-route-v2") %>>
               <a href="/docs/providers/opentelekomcloud/d/vpc_route_v2.html">opentelekomcloud_vpc_route_v2</a>
            </li>
            <li<%= sidebar_current("docs-opentelekomcloud-datasource-vpc-route-ids-v2") %>>
               <a href="/docs/providers/opentelekomcloud/d/vpc_route_ids_v2.html">opentelekomcloud_vpc_route_ids_v2</a>
            </li>
            <li<%= sidebar_current("docs-opentelekomcloud-datasource-rts-stack-v1") %>>
               <a href="/docs/providers/opentelekomcloud/d/rts_stack_v1.html">opentelekomcloud_rts_stack_v1</a>
            </li>
            <li<%= sidebar_current("docs-opentelekomcloud-datasource-rts-stack-resource-v1") %>>
               <a href="/docs/providers/opentelekomcloud/d/rts_stack_resource_v1.html">opentelekomcloud_rts_stack_resource_v1</a>
            </li>
            <li<%= sidebar_current("docs-opentelekomcloud-datasource-sfs-file-system-v2") %>>
              <a href="/docs/providers/opentelekomcloud/d/sfs_file_system_v2.html">opentelekomcloud_sfs_file_system_v2</a>
            </li>
<<<<<<< HEAD
            <li<%= sidebar_current("docs-opentelekomcloud-datasource-deh-server-v1") %>>
               <a href="/docs/providers/opentelekomcloud/d/deh_server_v1.html">opentelekomcloud_deh_server_v1</a>
            </li>
            <li<%= sidebar_current("docs-opentelekomcloud-datasource-deh-host-v1") %>>
               <a href="/docs/providers/opentelekomcloud/d/deh_host_v1.html">opentelekomcloud_deh_host_v1</a>
=======
            <li<%= sidebar_current("docs-opentelekomcloud-datasource-rts-software-deployment-v1") %>>
               <a href="/docs/providers/opentelekomcloud/d/rts_software_deployment.html">opentelekomcloud_rts_software_deployment_v1</a>
            </li>
            <li<%= sidebar_current("docs-opentelekomcloud-datasource-rts-software-config-v1") %>>
               <a href="/docs/providers/opentelekomcloud/d/rts_software_config.html">opentelekomcloud_rts_software_config_v1</a>
>>>>>>> a031e32d
            </li>
          </ul>
        </li>

    <li<%= sidebar_current("docs-opentelekomcloud-ces-alarm") %>>
          <a href="#">Ces Alarm</a>
          <ul class="nav nav-visible">
            <li<%= sidebar_current("docs-opentelekomcloud-ces-alarmrule") %>>
              <a href="/docs/providers/opentelekomcloud/r/ces_alarmrule.html">opentelekomcloud_ces_alarmrule</a>
            </li>
          </ul>
        </li>

        <li<%= sidebar_current("docs-opentelekomcloud-resource-blockstorage") %>>
          <a href="#">Block Storage Resources</a>
          <ul class="nav nav-visible">
            <li<%= sidebar_current("docs-opentelekomcloud-resource-blockstorage-volume-v2") %>>
              <a href="/docs/providers/opentelekomcloud/r/blockstorage_volume_v2.html">opentelekomcloud_blockstorage_volume_v2</a>
            </li>
          </ul>
        </li>

        <li<%= sidebar_current("docs-opentelekomcloud-resource-compute") %>>
          <a href="#">Compute Resources</a>
          <ul class="nav nav-visible">
            <li<%= sidebar_current("docs-opentelekomcloud-resource-compute-floatingip-v2") %>>
              <a href="/docs/providers/opentelekomcloud/r/compute_floatingip_v2.html">opentelekomcloud_compute_floatingip_v2</a>
            </li>
            <li<%= sidebar_current("docs-opentelekomcloud-resource-compute-floatingip-associate-v2") %>>
              <a href="/docs/providers/opentelekomcloud/r/compute_floatingip_associate_v2.html">opentelekomcloud_compute_floatingip_associate_v2</a>
            </li>
            <li<%= sidebar_current("docs-opentelekomcloud-resource-compute-instance-v2") %>>
              <a href="/docs/providers/opentelekomcloud/r/compute_instance_v2.html">opentelekomcloud_compute_instance_v2</a>
            </li>
            <li<%= sidebar_current("docs-opentelekomcloud-resource-compute-keypair-v2") %>>
              <a href="/docs/providers/opentelekomcloud/r/compute_keypair_v2.html">opentelekomcloud_compute_keypair_v2</a>
            </li>
            <li<%= sidebar_current("docs-opentelekomcloud-resource-compute-secgroup-v2") %>>
              <a href="/docs/providers/opentelekomcloud/r/compute_secgroup_v2.html">opentelekomcloud_compute_secgroup_v2</a>
            </li>
            <li<%= sidebar_current("docs-opentelekomcloud-resource-compute-servergroup-v2") %>>
              <a href="/docs/providers/opentelekomcloud/r/compute_servergroup_v2.html">opentelekomcloud_compute_servergroup_v2</a>
            </li>
            <li<%= sidebar_current("docs-opentelekomcloud-resource-compute-volume-attach-v2") %>>
              <a href="/docs/providers/opentelekomcloud/r/compute_volume_attach_v2.html">opentelekomcloud_compute_volume_attach_v2</a>
            </li>
          </ul>
        </li>

        <li<%= sidebar_current("docs-opentelekomcloud-resource-dns") %>>
          <a href="#">DNS Resources</a>
          <ul class="nav nav-visible">
            <li<%= sidebar_current("docs-opentelekomcloud-resource-dns-recordset-v2") %>>
              <a href="/docs/providers/opentelekomcloud/r/dns_recordset_v2.html">opentelekomcloud_dns_recordset_v2</a>
            </li>
            <li<%= sidebar_current("docs-opentelekomcloud-resource-dns-zone-v2") %>>
              <a href="/docs/providers/opentelekomcloud/r/dns_zone_v2.html">opentelekomcloud_dns_zone_v2</a>
            </li>
          </ul>
        </li>

        <li<%= sidebar_current("docs-opentelekomcloud-resource-elb") %>>
          <a href="#">Elastic Load Balancer Resources</a>
          <ul class="nav nav-visible">
            <li<%= sidebar_current("docs-opentelekomcloud-resource-elb-loadbalancer") %>>
              <a href="/docs/providers/opentelekomcloud/r/elb_loadbalancer.html">opentelekomcloud_elb_loadbalancer</a>
            </li>
            <li<%= sidebar_current("docs-opentelekomcloud-resource-elb-listener") %>>
              <a href="/docs/providers/opentelekomcloud/r/elb_listener.html">opentelekomcloud_elb_listener</a>
            </li>
            <li<%= sidebar_current("docs-opentelekomcloud-resource-elb-health") %>>
              <a href="/docs/providers/opentelekomcloud/r/elb_health.html">opentelekomcloud_elb_health</a>
            </li>
            <li<%= sidebar_current("docs-opentelekomcloud-resource-elb-backend") %>>
              <a href="/docs/providers/opentelekomcloud/r/elb_backend.html">opentelekomcloud_elb_backend</a>
            </li>
          </ul>
        </li>

        <li<%= sidebar_current("docs-opentelekomcloud-resource-images") %>>
          <a href="#">Images Resources</a>
          <ul class="nav nav-visible">
            <li<%= sidebar_current("docs-opentelekomcloud-resource-images-image-v2") %>>
              <a href="/docs/providers/opentelekomcloud/r/images_image_v2.html">opentelekomcloud_images_image_v2</a>
            </li>
          </ul>
        </li>

        <li<%= sidebar_current("docs-opentelekomcloud-resource-networking") %>>
          <a href="#">Networking Resources</a>
          <ul class="nav nav-visible">
            <li<%= sidebar_current("docs-opentelekomcloud-resource-networking-floatingip-v2") %>>
              <a href="/docs/providers/opentelekomcloud/r/networking_floatingip_v2.html">opentelekomcloud_networking_floatingip_v2</a>
            </li>
            <li<%= sidebar_current("docs-opentelekomcloud-resource-networking-network-v2") %>>
              <a href="/docs/providers/opentelekomcloud/r/networking_network_v2.html">opentelekomcloud_networking_network_v2</a>
            </li>
            <li<%= sidebar_current("docs-opentelekomcloud-resource-networking-port-v2") %>>
              <a href="/docs/providers/opentelekomcloud/r/networking_port_v2.html">opentelekomcloud_networking_port_v2</a>
            </li>
            <li<%= sidebar_current("docs-opentelekomcloud-resource-networking-router-interface-v2") %>>
              <a href="/docs/providers/opentelekomcloud/r/networking_router_interface_v2.html">opentelekomcloud_networking_router_interface_v2</a>
            </li>
            <li<%= sidebar_current("docs-opentelekomcloud-resource-networking-router-route-v2") %>>
              <a href="/docs/providers/opentelekomcloud/r/networking_router_route_v2.html">opentelekomcloud_networking_router_route_v2</a>
            </li>
            <li<%= sidebar_current("docs-opentelekomcloud-resource-networking-router-v2") %>>
              <a href="/docs/providers/opentelekomcloud/r/networking_router_v2.html">opentelekomcloud_networking_router_v2</a>
            </li>
            <li<%= sidebar_current("docs-opentelekomcloud-resource-networking-subnet-v2") %>>
              <a href="/docs/providers/opentelekomcloud/r/networking_subnet_v2.html">opentelekomcloud_networking_subnet_v2</a>
            </li>
            <li<%= sidebar_current("docs-opentelekomcloud-resource-networking-secgroup-v2") %>>
              <a href="/docs/providers/opentelekomcloud/r/networking_secgroup_v2.html">opentelekomcloud_networking_secgroup_v2</a>
            </li>
            <li<%= sidebar_current("docs-opentelekomcloud-resource-networking-secgroup-rule-v2") %>>
              <a href="/docs/providers/opentelekomcloud/r/networking_secgroup_rule_v2.html">opentelekomcloud_networking_secgroup_rule_v2</a>
            </li>
            <li<%= sidebar_current("docs-opentelekomcloud-resource-vpc-v1") %>>
              <a href="/docs/providers/opentelekomcloud/r/vpc_v1.html">opentelekomcloud_vpc_v1</a>
            </li>
            <li<%= sidebar_current("docs-opentelekomcloud-resource-vpc-subnet-v1") %>>
              <a href="/docs/providers/opentelekomcloud/r/vpc_subnet_v1.html">opentelekomcloud_vpc_subnet_v1</a>
            </li>
            <li<%= sidebar_current("docs-opentelekomcloud-resource-vpc-route-v2") %>>
              <a href="/docs/providers/opentelekomcloud/r/vpc_route_v2.html">opentelekomcloud_vpc_route_v2</a>
            </li>
            <li<%= sidebar_current("docs-opentelekomcloud-resource-vpc-peering-v2") %>>
              <a href="/docs/providers/opentelekomcloud/r/vpc_peering_v2.html">opentelekomcloud_vpc_peering_connection_v2</a>
            </li>
            <li<%= sidebar_current("docs-opentelekomcloud-resource-vpc-peering-accepter-v2") %>>
              <a href="/docs/providers/opentelekomcloud/r/vpc_peering_accepter_v2.html">opentelekomcloud_vpc_peering_connection_accepter_v2</a>
            </li>
          </ul>
        </li>

        <li<%= sidebar_current("docs-opentelekomcloud-resource-lb") %>>
          <a href="#">Load Balancer Resources</a>
          <ul class="nav nav-visible">
            <li<%= sidebar_current("docs-opentelekomcloud-resource-lb-loadbalancer-v2") %>>
              <a href="/docs/providers/opentelekomcloud/r/lb_loadbalancer_v2.html">opentelekomcloud_lb_loadbalancer_v2</a>
            </li>
            <li<%= sidebar_current("docs-opentelekomcloud-resource-lb-listener-v2") %>>
              <a href="/docs/providers/opentelekomcloud/r/lb_listener_v2.html">opentelekomcloud_lb_listener_v2</a>
            </li>
            <li<%= sidebar_current("docs-opentelekomcloud-resource-lb-pool-v2") %>>
              <a href="/docs/providers/opentelekomcloud/r/lb_pool_v2.html">opentelekomcloud_lb_pool_v2</a>
            </li>
            <li<%= sidebar_current("docs-opentelekomcloud-resource-lb-member-v2") %>>
              <a href="/docs/providers/opentelekomcloud/r/lb_member_v2.html">opentelekomcloud_lb_member_v2</a>
            </li>
            <li<%= sidebar_current("docs-opentelekomcloud-resource-lb-monitor-v2") %>>
              <a href="/docs/providers/opentelekomcloud/r/lb_monitor_v2.html">opentelekomcloud_lb_monitor_v2</a>
            </li>
          </ul>
        </li>

        <li<%= sidebar_current("docs-opentelekomcloud-resource-fw") %>>
          <a href="#">Firewall Resources</a>
          <ul class="nav nav-visible">
            <li<%= sidebar_current("docs-opentelekomcloud-resource-fw-firewall-group-v2") %>>
              <a href="/docs/providers/opentelekomcloud/r/fw_firewall_group_v2.html">opentelekomcloud_fw_firewall_group_v2</a>
            </li>
            <li<%= sidebar_current("docs-opentelekomcloud-resource-fw-policy-v2") %>>
              <a href="/docs/providers/opentelekomcloud/r/fw_policy_v2.html">opentelekomcloud_fw_policy_v2</a>
            </li>
            <li<%= sidebar_current("docs-opentelekomcloud-resource-fw-rule-v2") %>>
              <a href="/docs/providers/opentelekomcloud/r/fw_rule_v2.html">opentelekomcloud_fw_rule_v2</a>
            </li>
          </ul>
        </li>
      
        <li<%= sidebar_current("docs-opentelekomcloud-resource-rds") %>>
          <a href="#">DB Instance Resources</a>
          <ul class="nav nav-visible">
            <li<%= sidebar_current("docs-opentelekomcloud-rds-instance-v1") %>>
              <a href="/docs/providers/opentelekomcloud/r/rds_instance_v1.html">opentelekomcloud_rds_instance_v1</a>
            </li>
          </ul>
        </li>

        <li<%= sidebar_current("docs-opentelekomcloud-s3") %>>
          <a href="#">S3 Resource</a>
          <ul class="nav nav-visible">
            <li<%= sidebar_current("docs-opentelekomcloud-s3_bucket") %>>
              <a href="/docs/providers/opentelekomcloud/r/s3_bucket.html">opentelekomcloud_s3_bucket</a>
            </li>
            <li<%= sidebar_current("docs-opentelekomcloud-s3-bucket-object") %>>
              <a href="/docs/providers/opentelekomcloud/r/s3_bucket_object.html">opentelekomcloud_s3-bucket-object</a>
            </li>
            <li<%= sidebar_current("docs-opentelekomcloud-s3-bucket-policy") %>>
              <a href="/docs/providers/opentelekomcloud/r/s3_bucket_policy.html">opentelekomcloud_s3_object_policy</a>
            </li>
          </ul>
        </li>

        <li<%= sidebar_current("docs-opentelekomcloud-resource-kms") %>>
          <a href="#">Kms Resources</a>
          <ul class="nav nav-visible">
            <li<%= sidebar_current("docs-opentelekomcloud-resource-kms-key-v1") %>>
              <a href="/docs/providers/opentelekomcloud/r/kms_key_v1.html">opentelekomcloud_kms_key_v1</a>
            </li>
          </ul>
        </li>

        <li<%= sidebar_current("docs-opentelekomcloud-smn") %>>
          <a href="#">SMN Resource</a>
          <ul class="nav nav-visible">
            <li<%= sidebar_current("docs-opentelekomcloud-smn_subscription_v2") %>>
              <a href="/docs/providers/opentelekomcloud/r/smn_subscription_v2.html">opentelekomcloud_smn_subscription_v2</a>
            </li>
            <li<%= sidebar_current("docs-opentelekomcloud-smn-topic-v2") %>>
              <a href="/docs/providers/opentelekomcloud/r/smn_topic_v2.html">opentelekomcloud_smn_topic_v2</a>
            </li>
          </ul>
        </li>

        <li<%= sidebar_current("docs-opentelekomcloud-resource-eip") %>>
          <a href="#">EIP Resources</a>
          <ul class="nav nav-visible">
            <li<%= sidebar_current("docs-opentelekomcloud-resource-vpc-eip-v1") %>>
              <a href="/docs/providers/opentelekomcloud/r/vpc_eip_v1.html">opentelekomcloud_vpc_eip_v1</a>
            </li>
          </ul>
        </li>

        <li<%= sidebar_current("docs-opentelekomcloud-resource-rts") %>>
          <a href="#">RTS Resources</a>
          <ul class="nav nav-visible">
              <li<%= sidebar_current("docs-opentelekomcloud-resource-rts-stack-v1") %>>
                <a href="/docs/providers/opentelekomcloud/r/rts_stack_v1.html">opentelekomcloud-resource-rts-stack-v1</a>
              </li>
              <li<%= sidebar_current("docs-opentelekomcloud-resource-rts-software-config-v1") %>>
                <a href="/docs/providers/opentelekomcloud/r/rts_software_config_v1.html">opentelekomcloud_rts_software_config_v1</a>
              </li>
            <li<%= sidebar_current("docs-opentelekomcloud-resource-rts-software-deployment-v1") %>>
              <a href="/docs/providers/opentelekomcloud/r/rts_software_deployment_v1.html">opentelekomcloud_rts_software_deployment_v1</a>
            </li>

          </ul>
        </li>

        <li<%= sidebar_current("docs-opentelekomcloud-resource-rts-stack") %>>
          <a href="#">RTS Resources</a>
          <ul class="nav nav-visible">
            <li<%= sidebar_current("docs-opentelekomcloud-resource-rts-stack-v1") %>>
              <a href="/docs/providers/opentelekomcloud/r/rts_stack_v1.html">opentelekomcloud-resource-rts-stack-v1</a>
            </li>
          </ul>
        </li>
        <li<%= sidebar_current("docs-opentelekomcloud-resource-sfs") %>>
          <a href="#">SFS Resources</a>
          <ul class="nav nav-visible">
            <li<%= sidebar_current("docs-opentelekomcloud-resource-sfs-file-system-v2") %>>
              <a href="/docs/providers/opentelekomcloud/r/sfs_file_system_v2.html">opentelekomcloud_sfs_file_system_v2</a>
            </li>
          </ul>
        </li>
<<<<<<< HEAD

        <li<%= sidebar_current("docs-opentelekomcloud-resource-deh") %>>
          <a href="#">DeH Resources</a>
          <ul class="nav nav-visible">
            <li<%= sidebar_current("docs-opentelekomcloud-resource-deh-host-v1") %>>
              <a href="/docs/providers/opentelekomcloud/r/deh_host_v1.html">opentelekomcloud_deh_host_v1</a>
            </li>
          </ul>
        </li>
=======
>>>>>>> a031e32d
      </ul>
    </div>
  <% end %>

  <%= yield %>
  <% end %><|MERGE_RESOLUTION|>--- conflicted
+++ resolved
@@ -61,19 +61,17 @@
             <li<%= sidebar_current("docs-opentelekomcloud-datasource-sfs-file-system-v2") %>>
               <a href="/docs/providers/opentelekomcloud/d/sfs_file_system_v2.html">opentelekomcloud_sfs_file_system_v2</a>
             </li>
-<<<<<<< HEAD
+            <li<%= sidebar_current("docs-opentelekomcloud-datasource-rts-software-deployment-v1") %>>
+               <a href="/docs/providers/opentelekomcloud/d/rts_software_deployment.html">opentelekomcloud_rts_software_deployment_v1</a>
+            </li>
+            <li<%= sidebar_current("docs-opentelekomcloud-datasource-rts-software-config-v1") %>>
+               <a href="/docs/providers/opentelekomcloud/d/rts_software_config.html">opentelekomcloud_rts_software_config_v1</a>
+            </li>
             <li<%= sidebar_current("docs-opentelekomcloud-datasource-deh-server-v1") %>>
                <a href="/docs/providers/opentelekomcloud/d/deh_server_v1.html">opentelekomcloud_deh_server_v1</a>
             </li>
             <li<%= sidebar_current("docs-opentelekomcloud-datasource-deh-host-v1") %>>
                <a href="/docs/providers/opentelekomcloud/d/deh_host_v1.html">opentelekomcloud_deh_host_v1</a>
-=======
-            <li<%= sidebar_current("docs-opentelekomcloud-datasource-rts-software-deployment-v1") %>>
-               <a href="/docs/providers/opentelekomcloud/d/rts_software_deployment.html">opentelekomcloud_rts_software_deployment_v1</a>
-            </li>
-            <li<%= sidebar_current("docs-opentelekomcloud-datasource-rts-software-config-v1") %>>
-               <a href="/docs/providers/opentelekomcloud/d/rts_software_config.html">opentelekomcloud_rts_software_config_v1</a>
->>>>>>> a031e32d
             </li>
           </ul>
         </li>
@@ -316,14 +314,6 @@
           </ul>
         </li>
 
-        <li<%= sidebar_current("docs-opentelekomcloud-resource-rts-stack") %>>
-          <a href="#">RTS Resources</a>
-          <ul class="nav nav-visible">
-            <li<%= sidebar_current("docs-opentelekomcloud-resource-rts-stack-v1") %>>
-              <a href="/docs/providers/opentelekomcloud/r/rts_stack_v1.html">opentelekomcloud-resource-rts-stack-v1</a>
-            </li>
-          </ul>
-        </li>
         <li<%= sidebar_current("docs-opentelekomcloud-resource-sfs") %>>
           <a href="#">SFS Resources</a>
           <ul class="nav nav-visible">
@@ -332,7 +322,6 @@
             </li>
           </ul>
         </li>
-<<<<<<< HEAD
 
         <li<%= sidebar_current("docs-opentelekomcloud-resource-deh") %>>
           <a href="#">DeH Resources</a>
@@ -342,8 +331,6 @@
             </li>
           </ul>
         </li>
-=======
->>>>>>> a031e32d
       </ul>
     </div>
   <% end %>
