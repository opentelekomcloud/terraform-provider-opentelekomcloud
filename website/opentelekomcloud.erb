<% wrap_layout :inner do %>
  <% content_for :sidebar do %>
    <div class="docs-sidebar hidden-print affix-top" role="complementary">
      <ul class="nav docs-sidenav">
        <li<%= sidebar_current("docs-home") %>>
          <a href="/docs/providers/index.html">All Providers</a>
        </li>

        <li<%= sidebar_current("docs-opentelekomcloud-index") %>>
          <a href="/docs/providers/opentelekomcloud/index.html">OpenTelekomCloud Provider</a>
        </li>

        <li<%= sidebar_current("docs-opentelekomcloud-datasource") %>>
          <a href="#">Data Sources</a>
          <ul class="nav nav-visible">
            <li<%= sidebar_current("docs-opentelekomcloud-datasource-images-image-v2") %>>
              <a href="/docs/providers/opentelekomcloud/d/images_image_v2.html">opentelekomcloud_images_image_v2</a>
            </li>
            <li<%= sidebar_current("docs-opentelekomcloud-datasource-networking-network-v2") %>>
              <a href="/docs/providers/opentelekomcloud/d/networking_network_v2.html">opentelekomcloud_networking_network_v2</a>
            </li>
            <li<%= sidebar_current("docs-opentelekomcloud-datasource-networking-secgroup-v2") %>>
              <a href="/docs/providers/opentelekomcloud/d/networking_secgroup_v2.html">opentelekomcloud_networking_secgroup_v2</a>
            </li>
            <li<%= sidebar_current("docs-opentelekomcloud-datasource-kms-key-v1") %>>
              <a href="/docs/providers/opentelekomcloud/d/kms_key_v1.html">opentelekomcloud_kms_key_v1</a>
            </li>
            <li<%= sidebar_current("docs-opentelekomcloud-datasource-kms-data-key-v1") %>>
              <a href="/docs/providers/opentelekomcloud/d/kms_data_key_v1.html">opentelekomcloud_kms_data_key_v1</a>
            </li>
             <li<%= sidebar_current("docs-opentelekomcloud-datasource-rds-flavor-v1") %>>
              <a href="/docs/providers/opentelekomcloud/d/rds_flavors_v1.html">opentelekomcloud_rds_flavor_v1</a>
            </li>
             <li<%= sidebar_current("docs-opentelekomcloud-datasource-s3-bucket-object") %>>
              <a href="/docs/providers/opentelekomcloud/d/s3_bucket_object.html">opentelekomcloud_s3_bucket_object</a>
            </li>
            <li<%= sidebar_current("docs-opentelekomcloud-datasource-vpc-v1") %>>
              <a href="/docs/providers/opentelekomcloud/d/vpc_v1.html">opentelekomcloud_vpc_v1</a>
            </li>
            <li<%= sidebar_current("docs-opentelekomcloud-datasource-vpc-subnet-v1") %>>
              <a href="/docs/providers/opentelekomcloud/d/vpc_subnet_v1.html">opentelekomcloud_vpc_subnet_v1</a>
            </li>
            <li<%= sidebar_current("docs-opentelekomcloud-datasource-vpc-subnet-ids-v1") %>>
              <a href="/docs/providers/opentelekomcloud/d/vpc_subnet_ids_v1.html">opentelekomcloud_vpc_subnet_ids_v1</a>
            </li>
            <li<%= sidebar_current("docs-opentelekomcloud-datasource-vpc-peering-v2") %>>
               <a href="/docs/providers/opentelekomcloud/d/vpc_peering_v2.html">opentelekomcloud_vpc_peering_connection_v2</a>
            </li>
            <li<%= sidebar_current("docs-opentelekomcloud-datasource-vpc-route-v2") %>>
               <a href="/docs/providers/opentelekomcloud/d/vpc_route_v2.html">opentelekomcloud_vpc_route_v2</a>
            </li>
            <li<%= sidebar_current("docs-opentelekomcloud-datasource-vpc-route-ids-v2") %>>
               <a href="/docs/providers/opentelekomcloud/d/vpc_route_ids_v2.html">opentelekomcloud_vpc_route_ids_v2</a>
            </li>
<<<<<<< HEAD
            <li<%= sidebar_current("docs-opentelekomcloud-datasource-rts-software-deployment-v1") %>>
               <a href="/docs/providers/opentelekomcloud/d/rts_software_deployment.html">opentelekomcloud_rts_software_deployment_v1</a>
            </li>
            <li<%= sidebar_current("docs-opentelekomcloud-datasource-rts-software-config-v1") %>>
               <a href="/docs/providers/opentelekomcloud/d/rts_software_config.html">opentelekomcloud_rts_software_config_v1</a>
            </li>

=======
            <li<%= sidebar_current("docs-opentelekomcloud-datasource-sfs-file-system-v2") %>>
              <a href="/docs/providers/opentelekomcloud/d/sfs_file_system_v2.html">opentelekomcloud_sfs_file_system_v2</a>
            </li>
>>>>>>> d8d40a57
          </ul>
        </li>

    <li<%= sidebar_current("docs-opentelekomcloud-ces-alarm") %>>
          <a href="#">Ces Alarm</a>
          <ul class="nav nav-visible">
            <li<%= sidebar_current("docs-opentelekomcloud-ces-alarmrule") %>>
              <a href="/docs/providers/opentelekomcloud/r/ces_alarmrule.html">opentelekomcloud_ces_alarmrule</a>
            </li>
          </ul>
        </li>

        <li<%= sidebar_current("docs-opentelekomcloud-resource-blockstorage") %>>
          <a href="#">Block Storage Resources</a>
          <ul class="nav nav-visible">
            <li<%= sidebar_current("docs-opentelekomcloud-resource-blockstorage-volume-v2") %>>
              <a href="/docs/providers/opentelekomcloud/r/blockstorage_volume_v2.html">opentelekomcloud_blockstorage_volume_v2</a>
            </li>
          </ul>
        </li>

        <li<%= sidebar_current("docs-opentelekomcloud-resource-compute") %>>
          <a href="#">Compute Resources</a>
          <ul class="nav nav-visible">
            <li<%= sidebar_current("docs-opentelekomcloud-resource-compute-floatingip-v2") %>>
              <a href="/docs/providers/opentelekomcloud/r/compute_floatingip_v2.html">opentelekomcloud_compute_floatingip_v2</a>
            </li>
            <li<%= sidebar_current("docs-opentelekomcloud-resource-compute-floatingip-associate-v2") %>>
              <a href="/docs/providers/opentelekomcloud/r/compute_floatingip_associate_v2.html">opentelekomcloud_compute_floatingip_associate_v2</a>
            </li>
            <li<%= sidebar_current("docs-opentelekomcloud-resource-compute-instance-v2") %>>
              <a href="/docs/providers/opentelekomcloud/r/compute_instance_v2.html">opentelekomcloud_compute_instance_v2</a>
            </li>
            <li<%= sidebar_current("docs-opentelekomcloud-resource-compute-keypair-v2") %>>
              <a href="/docs/providers/opentelekomcloud/r/compute_keypair_v2.html">opentelekomcloud_compute_keypair_v2</a>
            </li>
            <li<%= sidebar_current("docs-opentelekomcloud-resource-compute-secgroup-v2") %>>
              <a href="/docs/providers/opentelekomcloud/r/compute_secgroup_v2.html">opentelekomcloud_compute_secgroup_v2</a>
            </li>
            <li<%= sidebar_current("docs-opentelekomcloud-resource-compute-servergroup-v2") %>>
              <a href="/docs/providers/opentelekomcloud/r/compute_servergroup_v2.html">opentelekomcloud_compute_servergroup_v2</a>
            </li>
            <li<%= sidebar_current("docs-opentelekomcloud-resource-compute-volume-attach-v2") %>>
              <a href="/docs/providers/opentelekomcloud/r/compute_volume_attach_v2.html">opentelekomcloud_compute_volume_attach_v2</a>
            </li>
          </ul>
        </li>

        <li<%= sidebar_current("docs-opentelekomcloud-resource-dns") %>>
          <a href="#">DNS Resources</a>
          <ul class="nav nav-visible">
            <li<%= sidebar_current("docs-opentelekomcloud-resource-dns-recordset-v2") %>>
              <a href="/docs/providers/opentelekomcloud/r/dns_recordset_v2.html">opentelekomcloud_dns_recordset_v2</a>
            </li>
            <li<%= sidebar_current("docs-opentelekomcloud-resource-dns-zone-v2") %>>
              <a href="/docs/providers/opentelekomcloud/r/dns_zone_v2.html">opentelekomcloud_dns_zone_v2</a>
            </li>
          </ul>
        </li>

        <li<%= sidebar_current("docs-opentelekomcloud-resource-elb") %>>
          <a href="#">Elastic Load Balancer Resources</a>
          <ul class="nav nav-visible">
            <li<%= sidebar_current("docs-opentelekomcloud-resource-elb-loadbalancer") %>>
              <a href="/docs/providers/opentelekomcloud/r/elb_loadbalancer.html">opentelekomcloud_elb_loadbalancer</a>
            </li>
            <li<%= sidebar_current("docs-opentelekomcloud-resource-elb-listener") %>>
              <a href="/docs/providers/opentelekomcloud/r/elb_listener.html">opentelekomcloud_elb_listener</a>
            </li>
            <li<%= sidebar_current("docs-opentelekomcloud-resource-elb-health") %>>
              <a href="/docs/providers/opentelekomcloud/r/elb_health.html">opentelekomcloud_elb_health</a>
            </li>
            <li<%= sidebar_current("docs-opentelekomcloud-resource-elb-backend") %>>
              <a href="/docs/providers/opentelekomcloud/r/elb_backend.html">opentelekomcloud_elb_backend</a>
            </li>
          </ul>
        </li>

        <li<%= sidebar_current("docs-opentelekomcloud-resource-images") %>>
          <a href="#">Images Resources</a>
          <ul class="nav nav-visible">
            <li<%= sidebar_current("docs-opentelekomcloud-resource-images-image-v2") %>>
              <a href="/docs/providers/opentelekomcloud/r/images_image_v2.html">opentelekomcloud_images_image_v2</a>
            </li>
          </ul>
        </li>

        <li<%= sidebar_current("docs-opentelekomcloud-resource-networking") %>>
          <a href="#">Networking Resources</a>
          <ul class="nav nav-visible">
            <li<%= sidebar_current("docs-opentelekomcloud-resource-networking-floatingip-v2") %>>
              <a href="/docs/providers/opentelekomcloud/r/networking_floatingip_v2.html">opentelekomcloud_networking_floatingip_v2</a>
            </li>
            <li<%= sidebar_current("docs-opentelekomcloud-resource-networking-network-v2") %>>
              <a href="/docs/providers/opentelekomcloud/r/networking_network_v2.html">opentelekomcloud_networking_network_v2</a>
            </li>
            <li<%= sidebar_current("docs-opentelekomcloud-resource-networking-port-v2") %>>
              <a href="/docs/providers/opentelekomcloud/r/networking_port_v2.html">opentelekomcloud_networking_port_v2</a>
            </li>
            <li<%= sidebar_current("docs-opentelekomcloud-resource-networking-router-interface-v2") %>>
              <a href="/docs/providers/opentelekomcloud/r/networking_router_interface_v2.html">opentelekomcloud_networking_router_interface_v2</a>
            </li>
            <li<%= sidebar_current("docs-opentelekomcloud-resource-networking-router-route-v2") %>>
              <a href="/docs/providers/opentelekomcloud/r/networking_router_route_v2.html">opentelekomcloud_networking_router_route_v2</a>
            </li>
            <li<%= sidebar_current("docs-opentelekomcloud-resource-networking-router-v2") %>>
              <a href="/docs/providers/opentelekomcloud/r/networking_router_v2.html">opentelekomcloud_networking_router_v2</a>
            </li>
            <li<%= sidebar_current("docs-opentelekomcloud-resource-networking-subnet-v2") %>>
              <a href="/docs/providers/opentelekomcloud/r/networking_subnet_v2.html">opentelekomcloud_networking_subnet_v2</a>
            </li>
            <li<%= sidebar_current("docs-opentelekomcloud-resource-networking-secgroup-v2") %>>
              <a href="/docs/providers/opentelekomcloud/r/networking_secgroup_v2.html">opentelekomcloud_networking_secgroup_v2</a>
            </li>
            <li<%= sidebar_current("docs-opentelekomcloud-resource-networking-secgroup-rule-v2") %>>
              <a href="/docs/providers/opentelekomcloud/r/networking_secgroup_rule_v2.html">opentelekomcloud_networking_secgroup_rule_v2</a>
            </li>
            <li<%= sidebar_current("docs-opentelekomcloud-resource-vpc-v1") %>>
              <a href="/docs/providers/opentelekomcloud/r/vpc_v1.html">opentelekomcloud_vpc_v1</a>
            </li>
            <li<%= sidebar_current("docs-opentelekomcloud-resource-vpc-subnet-v1") %>>
              <a href="/docs/providers/opentelekomcloud/r/vpc_subnet_v1.html">opentelekomcloud_vpc_subnet_v1</a>
            </li>
            <li<%= sidebar_current("docs-opentelekomcloud-resource-vpc-route-v2") %>>
              <a href="/docs/providers/opentelekomcloud/r/vpc_route_v2.html">opentelekomcloud_vpc_route_v2</a>
            </li>
            <li<%= sidebar_current("docs-opentelekomcloud-resource-vpc-peering-v2") %>>
              <a href="/docs/providers/opentelekomcloud/r/vpc_peering_v2.html">opentelekomcloud_vpc_peering_connection_v2</a>
            </li>
            <li<%= sidebar_current("docs-opentelekomcloud-resource-vpc-peering-accepter-v2") %>>
              <a href="/docs/providers/opentelekomcloud/r/vpc_peering_accepter_v2.html">opentelekomcloud_vpc_peering_connection_accepter_v2</a>
            </li>
          </ul>
        </li>

        <li<%= sidebar_current("docs-opentelekomcloud-resource-lb") %>>
          <a href="#">Load Balancer Resources</a>
          <ul class="nav nav-visible">
            <li<%= sidebar_current("docs-opentelekomcloud-resource-lb-loadbalancer-v2") %>>
              <a href="/docs/providers/opentelekomcloud/r/lb_loadbalancer_v2.html">opentelekomcloud_lb_loadbalancer_v2</a>
            </li>
            <li<%= sidebar_current("docs-opentelekomcloud-resource-lb-listener-v2") %>>
              <a href="/docs/providers/opentelekomcloud/r/lb_listener_v2.html">opentelekomcloud_lb_listener_v2</a>
            </li>
            <li<%= sidebar_current("docs-opentelekomcloud-resource-lb-pool-v2") %>>
              <a href="/docs/providers/opentelekomcloud/r/lb_pool_v2.html">opentelekomcloud_lb_pool_v2</a>
            </li>
            <li<%= sidebar_current("docs-opentelekomcloud-resource-lb-member-v2") %>>
              <a href="/docs/providers/opentelekomcloud/r/lb_member_v2.html">opentelekomcloud_lb_member_v2</a>
            </li>
            <li<%= sidebar_current("docs-opentelekomcloud-resource-lb-monitor-v2") %>>
              <a href="/docs/providers/opentelekomcloud/r/lb_monitor_v2.html">opentelekomcloud_lb_monitor_v2</a>
            </li>
          </ul>
        </li>

        <li<%= sidebar_current("docs-opentelekomcloud-resource-fw") %>>
          <a href="#">Firewall Resources</a>
          <ul class="nav nav-visible">
            <li<%= sidebar_current("docs-opentelekomcloud-resource-fw-firewall-group-v2") %>>
              <a href="/docs/providers/opentelekomcloud/r/fw_firewall_group_v2.html">opentelekomcloud_fw_firewall_group_v2</a>
            </li>
            <li<%= sidebar_current("docs-opentelekomcloud-resource-fw-policy-v2") %>>
              <a href="/docs/providers/opentelekomcloud/r/fw_policy_v2.html">opentelekomcloud_fw_policy_v2</a>
            </li>
            <li<%= sidebar_current("docs-opentelekomcloud-resource-fw-rule-v2") %>>
              <a href="/docs/providers/opentelekomcloud/r/fw_rule_v2.html">opentelekomcloud_fw_rule_v2</a>
            </li>
          </ul>
        </li>
      
        <li<%= sidebar_current("docs-opentelekomcloud-resource-rds") %>>
          <a href="#">DB Instance Resources</a>
          <ul class="nav nav-visible">
            <li<%= sidebar_current("docs-opentelekomcloud-rds-instance-v1") %>>
              <a href="/docs/providers/opentelekomcloud/r/rds_instance_v1.html">opentelekomcloud_rds_instance_v1</a>
            </li>
          </ul>
        </li>

        <li<%= sidebar_current("docs-opentelekomcloud-s3") %>>
          <a href="#">S3 Resource</a>
          <ul class="nav nav-visible">
            <li<%= sidebar_current("docs-opentelekomcloud-s3_bucket") %>>
              <a href="/docs/providers/opentelekomcloud/r/s3_bucket.html">opentelekomcloud_s3_bucket</a>
            </li>
            <li<%= sidebar_current("docs-opentelekomcloud-s3-bucket-object") %>>
              <a href="/docs/providers/opentelekomcloud/r/s3_bucket_object.html">opentelekomcloud_s3-bucket-object</a>
            </li>
            <li<%= sidebar_current("docs-opentelekomcloud-s3-bucket-policy") %>>
              <a href="/docs/providers/opentelekomcloud/r/s3_bucket_policy.html">opentelekomcloud_s3_object_policy</a>
            </li>
          </ul>
        </li>

        <li<%= sidebar_current("docs-opentelekomcloud-resource-kms") %>>
          <a href="#">Kms Resources</a>
          <ul class="nav nav-visible">
            <li<%= sidebar_current("docs-opentelekomcloud-resource-kms-key-v1") %>>
              <a href="/docs/providers/opentelekomcloud/r/kms_key_v1.html">opentelekomcloud_kms_key_v1</a>
            </li>
          </ul>
        </li>

        <li<%= sidebar_current("docs-opentelekomcloud-smn") %>>
          <a href="#">SMN Resource</a>
          <ul class="nav nav-visible">
            <li<%= sidebar_current("docs-opentelekomcloud-smn_subscription_v2") %>>
              <a href="/docs/providers/opentelekomcloud/r/smn_subscription_v2.html">opentelekomcloud_smn_subscription_v2</a>
            </li>
            <li<%= sidebar_current("docs-opentelekomcloud-smn-topic-v2") %>>
              <a href="/docs/providers/opentelekomcloud/r/smn_topic_v2.html">opentelekomcloud_smn_topic_v2</a>
            </li>
          </ul>
        </li>

        <li<%= sidebar_current("docs-opentelekomcloud-resource-eip") %>>
          <a href="#">EIP Resources</a>
          <ul class="nav nav-visible">
            <li<%= sidebar_current("docs-opentelekomcloud-resource-vpc-eip-v1") %>>
              <a href="/docs/providers/opentelekomcloud/r/vpc_eip_v1.html">opentelekomcloud_vpc_eip_v1</a>
            </li>
          </ul>
        </li>
        <li<%= sidebar_current("docs-opentelekomcloud-resource-sfs") %>>
          <a href="#">SFS Resources</a>
          <ul class="nav nav-visible">
            <li<%= sidebar_current("docs-opentelekomcloud-resource-sfs-file-system-v2") %>>
              <a href="/docs/providers/opentelekomcloud/r/sfs_file_system_v2.html">opentelekomcloud_sfs_file_system_v2</a>
            </li>
          </ul>
        </li>

        <li<%= sidebar_current("docs-opentelekomcloud-resource-rts") %>>
          <a href="#">RTS Resources</a>
          <ul class="nav nav-visible">
            <li<%= sidebar_current("docs-opentelekomcloud-resource-rts-software-deployment-v1") %>>
              <a href="/docs/providers/opentelekomcloud/r/rts_software_deployment_v1.html">opentelekomcloud_rts_software_deployment_v1</a>
            </li>
            <li<%= sidebar_current("docs-opentelekomcloud-resource-rts-software-config-v1") %>>
              <a href="/docs/providers/opentelekomcloud/r/rts_software_config_v1.html">opentelekomcloud_rts_software_config_v1</a>
            </li>
          </ul>
        </li>

      </ul>
    </div>
  <% end %>

  <%= yield %>
  <% end %><|MERGE_RESOLUTION|>--- conflicted
+++ resolved
@@ -52,19 +52,15 @@
             <li<%= sidebar_current("docs-opentelekomcloud-datasource-vpc-route-ids-v2") %>>
                <a href="/docs/providers/opentelekomcloud/d/vpc_route_ids_v2.html">opentelekomcloud_vpc_route_ids_v2</a>
             </li>
-<<<<<<< HEAD
+            <li<%= sidebar_current("docs-opentelekomcloud-datasource-sfs-file-system-v2") %>>
+              <a href="/docs/providers/opentelekomcloud/d/sfs_file_system_v2.html">opentelekomcloud_sfs_file_system_v2</a>
+            </li>
             <li<%= sidebar_current("docs-opentelekomcloud-datasource-rts-software-deployment-v1") %>>
                <a href="/docs/providers/opentelekomcloud/d/rts_software_deployment.html">opentelekomcloud_rts_software_deployment_v1</a>
             </li>
             <li<%= sidebar_current("docs-opentelekomcloud-datasource-rts-software-config-v1") %>>
                <a href="/docs/providers/opentelekomcloud/d/rts_software_config.html">opentelekomcloud_rts_software_config_v1</a>
             </li>
-
-=======
-            <li<%= sidebar_current("docs-opentelekomcloud-datasource-sfs-file-system-v2") %>>
-              <a href="/docs/providers/opentelekomcloud/d/sfs_file_system_v2.html">opentelekomcloud_sfs_file_system_v2</a>
-            </li>
->>>>>>> d8d40a57
           </ul>
         </li>
 
@@ -289,6 +285,18 @@
             </li>
           </ul>
         </li>
+
+        <li<%= sidebar_current("docs-opentelekomcloud-resource-rts") %>>
+          <a href="#">RTS Resources</a>
+          <ul class="nav nav-visible">
+            <li<%= sidebar_current("docs-opentelekomcloud-resource-rts-software-deployment-v1") %>>
+              <a href="/docs/providers/opentelekomcloud/r/rts_software_deployment_v1.html">opentelekomcloud_rts_software_deployment_v1</a>
+            </li>
+            <li<%= sidebar_current("docs-opentelekomcloud-resource-rts-software-config-v1") %>>
+              <a href="/docs/providers/opentelekomcloud/r/rts_software_config_v1.html">opentelekomcloud_rts_software_config_v1</a>
+            </li>
+          </ul>
+        </li>
         <li<%= sidebar_current("docs-opentelekomcloud-resource-sfs") %>>
           <a href="#">SFS Resources</a>
           <ul class="nav nav-visible">
@@ -297,19 +305,6 @@
             </li>
           </ul>
         </li>
-
-        <li<%= sidebar_current("docs-opentelekomcloud-resource-rts") %>>
-          <a href="#">RTS Resources</a>
-          <ul class="nav nav-visible">
-            <li<%= sidebar_current("docs-opentelekomcloud-resource-rts-software-deployment-v1") %>>
-              <a href="/docs/providers/opentelekomcloud/r/rts_software_deployment_v1.html">opentelekomcloud_rts_software_deployment_v1</a>
-            </li>
-            <li<%= sidebar_current("docs-opentelekomcloud-resource-rts-software-config-v1") %>>
-              <a href="/docs/providers/opentelekomcloud/r/rts_software_config_v1.html">opentelekomcloud_rts_software_config_v1</a>
-            </li>
-          </ul>
-        </li>
-
       </ul>
     </div>
   <% end %>
