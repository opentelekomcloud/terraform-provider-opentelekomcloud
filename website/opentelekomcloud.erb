--- conflicted
+++ resolved
@@ -292,22 +292,27 @@
           </ul>
         </li>
 
-<<<<<<< HEAD
         <li<%= sidebar_current("docs-opentelekomcloud-resource-rts") %>>
           <a href="#">RTS Resources</a>
           <ul class="nav nav-visible">
+              <li<%= sidebar_current("docs-opentelekomcloud-resource-rts-stack-v1") %>>
+                <a href="/docs/providers/opentelekomcloud/r/rts_stack_v1.html">opentelekomcloud-resource-rts-stack-v1</a>
+              </li>
+              <li<%= sidebar_current("docs-opentelekomcloud-resource-rts-software-config-v1") %>>
+                <a href="/docs/providers/opentelekomcloud/r/rts_software_config_v1.html">opentelekomcloud_rts_software_config_v1</a>
+              </li>
             <li<%= sidebar_current("docs-opentelekomcloud-resource-rts-software-deployment-v1") %>>
               <a href="/docs/providers/opentelekomcloud/r/rts_software_deployment_v1.html">opentelekomcloud_rts_software_deployment_v1</a>
             </li>
-            <li<%= sidebar_current("docs-opentelekomcloud-resource-rts-software-config-v1") %>>
-              <a href="/docs/providers/opentelekomcloud/r/rts_software_config_v1.html">opentelekomcloud_rts_software_config_v1</a>
-=======
+
+          </ul>
+        </li>
+
         <li<%= sidebar_current("docs-opentelekomcloud-resource-rts-stack") %>>
           <a href="#">RTS Resources</a>
           <ul class="nav nav-visible">
             <li<%= sidebar_current("docs-opentelekomcloud-resource-rts-stack-v1") %>>
               <a href="/docs/providers/opentelekomcloud/r/rts_stack_v1.html">opentelekomcloud-resource-rts-stack-v1</a>
->>>>>>> 70f27382
             </li>
           </ul>
         </li>
