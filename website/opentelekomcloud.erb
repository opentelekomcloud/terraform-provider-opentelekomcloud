<% wrap_layout :inner do %>
  <% content_for :sidebar do %>
    <div class="docs-sidebar hidden-print affix-top" role="complementary">
      <ul class="nav docs-sidenav">
        <li<%= sidebar_current("docs-home") %>>
          <a href="/docs/providers/index.html">All Providers</a>
        </li>

        <li<%= sidebar_current("docs-opentelekomcloud-index") %>>
          <a href="/docs/providers/opentelekomcloud/index.html">OpenTelekomCloud Provider</a>
        </li>

        <li<%= sidebar_current("docs-opentelekomcloud-datasource") %>>
          <a href="#">Data Sources</a>
          <ul class="nav nav-visible">
            <li<%= sidebar_current("docs-opentelekomcloud-datasource-images-image-v2") %>>
              <a href="/docs/providers/opentelekomcloud/d/images_image_v2.html">opentelekomcloud_images_image_v2</a>
            </li>
            <li<%= sidebar_current("docs-opentelekomcloud-datasource-networking-network-v2") %>>
              <a href="/docs/providers/opentelekomcloud/d/networking_network_v2.html">opentelekomcloud_networking_network_v2</a>
            </li>
            <li<%= sidebar_current("docs-opentelekomcloud-datasource-networking-secgroup-v2") %>>
              <a href="/docs/providers/opentelekomcloud/d/networking_secgroup_v2.html">opentelekomcloud_networking_secgroup_v2</a>
            </li>
            <li<%= sidebar_current("docs-opentelekomcloud-datasource-kms-key-v1") %>>
              <a href="/docs/providers/opentelekomcloud/d/kms_key_v1.html">opentelekomcloud_kms_key_v1</a>
            </li>
            <li<%= sidebar_current("docs-opentelekomcloud-datasource-kms-data-key-v1") %>>
              <a href="/docs/providers/opentelekomcloud/d/kms_data_key_v1.html">opentelekomcloud_kms_data_key_v1</a>
            </li>
             <li<%= sidebar_current("docs-opentelekomcloud-datasource-rds-flavor-v1") %>>
              <a href="/docs/providers/opentelekomcloud/d/rds_flavors_v1.html">opentelekomcloud_rds_flavor_v1</a>
            </li>
             <li<%= sidebar_current("docs-opentelekomcloud-datasource-s3-bucket-object") %>>
              <a href="/docs/providers/opentelekomcloud/d/s3_bucket_object.html">opentelekomcloud_s3_bucket_object</a>
            </li>
            <li<%= sidebar_current("docs-opentelekomcloud-datasource-vpc-v1") %>>
              <a href="/docs/providers/opentelekomcloud/d/vpc_v1.html">opentelekomcloud_vpc_v1</a>
            </li>
            <li<%= sidebar_current("docs-opentelekomcloud-datasource-vpc-subnet-v1") %>>
              <a href="/docs/providers/opentelekomcloud/d/vpc_subnet_v1.html">opentelekomcloud_vpc_subnet_v1</a>
            </li>
            <li<%= sidebar_current("docs-opentelekomcloud-datasource-vpc-subnet-ids-v1") %>>
              <a href="/docs/providers/opentelekomcloud/d/vpc_subnet_ids_v1.html">opentelekomcloud_vpc_subnet_ids_v1</a>
            </li>
            <li<%= sidebar_current("docs-opentelekomcloud-datasource-vpc-peering-v2") %>>
               <a href="/docs/providers/opentelekomcloud/d/vpc_peering_v2.html">opentelekomcloud_vpc_peering_connection_v2</a>
            </li>
            <li<%= sidebar_current("docs-opentelekomcloud-datasource-vpc-route-v2") %>>
               <a href="/docs/providers/opentelekomcloud/d/vpc_route_v2.html">opentelekomcloud_vpc_route_v2</a>
            </li>
            <li<%= sidebar_current("docs-opentelekomcloud-datasource-vpc-route-ids-v2") %>>
               <a href="/docs/providers/opentelekomcloud/d/vpc_route_ids_v2.html">opentelekomcloud_vpc_route_ids_v2</a>
            </li>
            <li<%= sidebar_current("docs-opentelekomcloud-datasource-rts-stack-v1") %>>
               <a href="/docs/providers/opentelekomcloud/d/rts_stack_v1.html">opentelekomcloud_rts_stack_v1</a>
            </li>
            <li<%= sidebar_current("docs-opentelekomcloud-datasource-rts-stack-resource-v1") %>>
               <a href="/docs/providers/opentelekomcloud/d/rts_stack_resource_v1.html">opentelekomcloud_rts_stack_resource_v1</a>
            </li>
            <li<%= sidebar_current("docs-opentelekomcloud-datasource-sfs-file-system-v2") %>>
              <a href="/docs/providers/opentelekomcloud/d/sfs_file_system_v2.html">opentelekomcloud_sfs_file_system_v2</a>
            </li>
            <li<%= sidebar_current("docs-opentelekomcloud-datasource-rts-software-deployment-v1") %>>
               <a href="/docs/providers/opentelekomcloud/d/rts_software_deployment.html">opentelekomcloud_rts_software_deployment_v1</a>
            </li>
            <li<%= sidebar_current("docs-opentelekomcloud-datasource-rts-software-config-v1") %>>
               <a href="/docs/providers/opentelekomcloud/d/rts_software_config.html">opentelekomcloud_rts_software_config_v1</a>
            </li>
             <li<%= sidebar_current("docs-opentelekomcloud-compute-bms-flavors-v2") %>>
              <a href="/docs/providers/opentelekomcloud/d/compute_bms_flavors_v2.html">opentelekomcloud_compute_bms_flavors_v2</a>
            </li>
            <li<%= sidebar_current("docs-opentelekomcloud-compute-bms-keypairs-v2") %>>
              <a href="/docs/providers/opentelekomcloud/d/compute_bms_keypairs_v2.html">opentelekomcloud_compute_bms_keypairs_v2</a>
            </li>
            <li<%= sidebar_current("docs-opentelekomcloud-compute-bms-nic-v2") %>>
              <a href="/docs/providers/opentelekomcloud/d/compute_bms_nic_v2.html">opentelekomcloud_compute_bms_nic_v2</a>
            </li>
            <li<%= sidebar_current("docs-opentelekomcloud-compute-bms-server-v2") %>>
              <a href="/docs/providers/opentelekomcloud/d/compute_bms_server_v2.html">opentelekomcloud_compute_bms_server_v2</a>
            </li>
<<<<<<< HEAD
            <li<%= sidebar_current("docs-opentelekomcloud-csbs-backup-v1") %>>
              <a href="/docs/providers/opentelekomcloud/d/csbs_backup_v1.html">opentelekomcloud_csbs_backup_v1</a>
            </li>
            <li<%= sidebar_current("docs-opentelekomcloud-csbs-backup-policy-v1") %>>
              <a href="/docs/providers/opentelekomcloud/d/csbs_backup_policy_v1.html">opentelekomcloud_csbs_backup_policy_v1</a>
=======
            <li<%= sidebar_current("docs-opentelekomcloud-datasource-deh-server-v1") %>>
               <a href="/docs/providers/opentelekomcloud/d/deh_server_v1.html">opentelekomcloud_deh_server_v1</a>
            </li>
            <li<%= sidebar_current("docs-opentelekomcloud-datasource-deh-host-v1") %>>
               <a href="/docs/providers/opentelekomcloud/d/deh_host_v1.html">opentelekomcloud_deh_host_v1</a>
>>>>>>> 909e2588
            </li>
          </ul>
        </li>

    <li<%= sidebar_current("docs-opentelekomcloud-ces-alarm") %>>
          <a href="#">Ces Alarm</a>
          <ul class="nav nav-visible">
            <li<%= sidebar_current("docs-opentelekomcloud-ces-alarmrule") %>>
              <a href="/docs/providers/opentelekomcloud/r/ces_alarmrule.html">opentelekomcloud_ces_alarmrule</a>
            </li>
          </ul>
        </li>

        <li<%= sidebar_current("docs-opentelekomcloud-resource-blockstorage") %>>
          <a href="#">Block Storage Resources</a>
          <ul class="nav nav-visible">
            <li<%= sidebar_current("docs-opentelekomcloud-resource-blockstorage-volume-v2") %>>
              <a href="/docs/providers/opentelekomcloud/r/blockstorage_volume_v2.html">opentelekomcloud_blockstorage_volume_v2</a>
            </li>
          </ul>
        </li>

        <li<%= sidebar_current("docs-opentelekomcloud-resource-compute") %>>
          <a href="#">Compute Resources</a>
          <ul class="nav nav-visible">
            <li<%= sidebar_current("docs-opentelekomcloud-resource-compute-floatingip-v2") %>>
              <a href="/docs/providers/opentelekomcloud/r/compute_floatingip_v2.html">opentelekomcloud_compute_floatingip_v2</a>
            </li>
            <li<%= sidebar_current("docs-opentelekomcloud-resource-compute-floatingip-associate-v2") %>>
              <a href="/docs/providers/opentelekomcloud/r/compute_floatingip_associate_v2.html">opentelekomcloud_compute_floatingip_associate_v2</a>
            </li>
            <li<%= sidebar_current("docs-opentelekomcloud-resource-compute-instance-v2") %>>
              <a href="/docs/providers/opentelekomcloud/r/compute_instance_v2.html">opentelekomcloud_compute_instance_v2</a>
            </li>
            <li<%= sidebar_current("docs-opentelekomcloud-resource-compute-keypair-v2") %>>
              <a href="/docs/providers/opentelekomcloud/r/compute_keypair_v2.html">opentelekomcloud_compute_keypair_v2</a>
            </li>
            <li<%= sidebar_current("docs-opentelekomcloud-resource-compute-secgroup-v2") %>>
              <a href="/docs/providers/opentelekomcloud/r/compute_secgroup_v2.html">opentelekomcloud_compute_secgroup_v2</a>
            </li>
            <li<%= sidebar_current("docs-opentelekomcloud-resource-compute-servergroup-v2") %>>
              <a href="/docs/providers/opentelekomcloud/r/compute_servergroup_v2.html">opentelekomcloud_compute_servergroup_v2</a>
            </li>
            <li<%= sidebar_current("docs-opentelekomcloud-resource-compute-volume-attach-v2") %>>
              <a href="/docs/providers/opentelekomcloud/r/compute_volume_attach_v2.html">opentelekomcloud_compute_volume_attach_v2</a>
            </li>
          </ul>
        </li>

        <li<%= sidebar_current("docs-opentelekomcloud-resource-dns") %>>
          <a href="#">DNS Resources</a>
          <ul class="nav nav-visible">
            <li<%= sidebar_current("docs-opentelekomcloud-resource-dns-recordset-v2") %>>
              <a href="/docs/providers/opentelekomcloud/r/dns_recordset_v2.html">opentelekomcloud_dns_recordset_v2</a>
            </li>
            <li<%= sidebar_current("docs-opentelekomcloud-resource-dns-zone-v2") %>>
              <a href="/docs/providers/opentelekomcloud/r/dns_zone_v2.html">opentelekomcloud_dns_zone_v2</a>
            </li>
          </ul>
        </li>

        <li<%= sidebar_current("docs-opentelekomcloud-resource-elb") %>>
          <a href="#">Elastic Load Balancer Resources</a>
          <ul class="nav nav-visible">
            <li<%= sidebar_current("docs-opentelekomcloud-resource-elb-loadbalancer") %>>
              <a href="/docs/providers/opentelekomcloud/r/elb_loadbalancer.html">opentelekomcloud_elb_loadbalancer</a>
            </li>
            <li<%= sidebar_current("docs-opentelekomcloud-resource-elb-listener") %>>
              <a href="/docs/providers/opentelekomcloud/r/elb_listener.html">opentelekomcloud_elb_listener</a>
            </li>
            <li<%= sidebar_current("docs-opentelekomcloud-resource-elb-health") %>>
              <a href="/docs/providers/opentelekomcloud/r/elb_health.html">opentelekomcloud_elb_health</a>
            </li>
            <li<%= sidebar_current("docs-opentelekomcloud-resource-elb-backend") %>>
              <a href="/docs/providers/opentelekomcloud/r/elb_backend.html">opentelekomcloud_elb_backend</a>
            </li>
          </ul>
        </li>

        <li<%= sidebar_current("docs-opentelekomcloud-resource-images") %>>
          <a href="#">Images Resources</a>
          <ul class="nav nav-visible">
            <li<%= sidebar_current("docs-opentelekomcloud-resource-images-image-v2") %>>
              <a href="/docs/providers/opentelekomcloud/r/images_image_v2.html">opentelekomcloud_images_image_v2</a>
            </li>
          </ul>
        </li>

        <li<%= sidebar_current("docs-opentelekomcloud-resource-nat") %>>
          <a href="#">Nat Resources</a>
          <ul class="nav nav-visible">
            <li<%= sidebar_current("docs-opentelekomcloud-resource-nat-gateway-v2") %>>
              <a href="/docs/providers/opentelekomcloud/r/nat_gateway_v2.html">opentelekomcloud_nat_gateway_v2</a>
            </li>
            <li<%= sidebar_current("docs-opentelekomcloud-resource-nat-snat-rule-v2") %>>
              <a href="/docs/providers/opentelekomcloud/r/nat_snat_rule_v2.html">opentelekomcloud_nat_snat_rule_v2</a>
            </li>
          </ul>
        </li>

        <li<%= sidebar_current("docs-opentelekomcloud-resource-networking") %>>
          <a href="#">Networking Resources</a>
          <ul class="nav nav-visible">
            <li<%= sidebar_current("docs-opentelekomcloud-resource-networking-floatingip-v2") %>>
              <a href="/docs/providers/opentelekomcloud/r/networking_floatingip_v2.html">opentelekomcloud_networking_floatingip_v2</a>
            </li>
            <li<%= sidebar_current("docs-opentelekomcloud-resource-networking-network-v2") %>>
              <a href="/docs/providers/opentelekomcloud/r/networking_network_v2.html">opentelekomcloud_networking_network_v2</a>
            </li>
            <li<%= sidebar_current("docs-opentelekomcloud-resource-networking-port-v2") %>>
              <a href="/docs/providers/opentelekomcloud/r/networking_port_v2.html">opentelekomcloud_networking_port_v2</a>
            </li>
            <li<%= sidebar_current("docs-opentelekomcloud-resource-networking-router-interface-v2") %>>
              <a href="/docs/providers/opentelekomcloud/r/networking_router_interface_v2.html">opentelekomcloud_networking_router_interface_v2</a>
            </li>
            <li<%= sidebar_current("docs-opentelekomcloud-resource-networking-router-route-v2") %>>
              <a href="/docs/providers/opentelekomcloud/r/networking_router_route_v2.html">opentelekomcloud_networking_router_route_v2</a>
            </li>
            <li<%= sidebar_current("docs-opentelekomcloud-resource-networking-router-v2") %>>
              <a href="/docs/providers/opentelekomcloud/r/networking_router_v2.html">opentelekomcloud_networking_router_v2</a>
            </li>
            <li<%= sidebar_current("docs-opentelekomcloud-resource-networking-subnet-v2") %>>
              <a href="/docs/providers/opentelekomcloud/r/networking_subnet_v2.html">opentelekomcloud_networking_subnet_v2</a>
            </li>
            <li<%= sidebar_current("docs-opentelekomcloud-resource-networking-secgroup-v2") %>>
              <a href="/docs/providers/opentelekomcloud/r/networking_secgroup_v2.html">opentelekomcloud_networking_secgroup_v2</a>
            </li>
            <li<%= sidebar_current("docs-opentelekomcloud-resource-networking-secgroup-rule-v2") %>>
              <a href="/docs/providers/opentelekomcloud/r/networking_secgroup_rule_v2.html">opentelekomcloud_networking_secgroup_rule_v2</a>
            </li>
            <li<%= sidebar_current("docs-opentelekomcloud-resource-vpc-v1") %>>
              <a href="/docs/providers/opentelekomcloud/r/vpc_v1.html">opentelekomcloud_vpc_v1</a>
            </li>
            <li<%= sidebar_current("docs-opentelekomcloud-resource-vpc-subnet-v1") %>>
              <a href="/docs/providers/opentelekomcloud/r/vpc_subnet_v1.html">opentelekomcloud_vpc_subnet_v1</a>
            </li>
            <li<%= sidebar_current("docs-opentelekomcloud-resource-vpc-route-v2") %>>
              <a href="/docs/providers/opentelekomcloud/r/vpc_route_v2.html">opentelekomcloud_vpc_route_v2</a>
            </li>
            <li<%= sidebar_current("docs-opentelekomcloud-resource-vpc-peering-v2") %>>
              <a href="/docs/providers/opentelekomcloud/r/vpc_peering_v2.html">opentelekomcloud_vpc_peering_connection_v2</a>
            </li>
            <li<%= sidebar_current("docs-opentelekomcloud-resource-vpc-peering-accepter-v2") %>>
              <a href="/docs/providers/opentelekomcloud/r/vpc_peering_accepter_v2.html">opentelekomcloud_vpc_peering_connection_accepter_v2</a>
            </li>
            <li<%= sidebar_current("docs-opentelekomcloud-resource-networking-vip-v2") %>>
              <a href="/docs/providers/opentelekomcloud/r/networking_vip_v2.html">opentelekomcloud_networking_vip_v2</a>
            </li>
            <li<%= sidebar_current("docs-opentelekomcloud-resource-networking-vip-associate-v2") %>>
              <a href="/docs/providers/opentelekomcloud/r/networking_vip_associate_v2.html">opentelekomcloud_networking_vip_associate_v2</a>
            </li>
          </ul>
        </li>

        <li<%= sidebar_current("docs-opentelekomcloud-resource-lb") %>>
          <a href="#">Load Balancer Resources</a>
          <ul class="nav nav-visible">
            <li<%= sidebar_current("docs-opentelekomcloud-resource-lb-loadbalancer-v2") %>>
              <a href="/docs/providers/opentelekomcloud/r/lb_loadbalancer_v2.html">opentelekomcloud_lb_loadbalancer_v2</a>
            </li>
            <li<%= sidebar_current("docs-opentelekomcloud-resource-lb-listener-v2") %>>
              <a href="/docs/providers/opentelekomcloud/r/lb_listener_v2.html">opentelekomcloud_lb_listener_v2</a>
            </li>
            <li<%= sidebar_current("docs-opentelekomcloud-resource-lb-pool-v2") %>>
              <a href="/docs/providers/opentelekomcloud/r/lb_pool_v2.html">opentelekomcloud_lb_pool_v2</a>
            </li>
            <li<%= sidebar_current("docs-opentelekomcloud-resource-lb-member-v2") %>>
              <a href="/docs/providers/opentelekomcloud/r/lb_member_v2.html">opentelekomcloud_lb_member_v2</a>
            </li>
            <li<%= sidebar_current("docs-opentelekomcloud-resource-lb-monitor-v2") %>>
              <a href="/docs/providers/opentelekomcloud/r/lb_monitor_v2.html">opentelekomcloud_lb_monitor_v2</a>
            </li>
          </ul>
        </li>

        <li<%= sidebar_current("docs-opentelekomcloud-resource-fw") %>>
          <a href="#">Firewall Resources</a>
          <ul class="nav nav-visible">
            <li<%= sidebar_current("docs-opentelekomcloud-resource-fw-firewall-group-v2") %>>
              <a href="/docs/providers/opentelekomcloud/r/fw_firewall_group_v2.html">opentelekomcloud_fw_firewall_group_v2</a>
            </li>
            <li<%= sidebar_current("docs-opentelekomcloud-resource-fw-policy-v2") %>>
              <a href="/docs/providers/opentelekomcloud/r/fw_policy_v2.html">opentelekomcloud_fw_policy_v2</a>
            </li>
            <li<%= sidebar_current("docs-opentelekomcloud-resource-fw-rule-v2") %>>
              <a href="/docs/providers/opentelekomcloud/r/fw_rule_v2.html">opentelekomcloud_fw_rule_v2</a>
            </li>
          </ul>
        </li>
      
        <li<%= sidebar_current("docs-opentelekomcloud-resource-rds") %>>
          <a href="#">DB Instance Resources</a>
          <ul class="nav nav-visible">
            <li<%= sidebar_current("docs-opentelekomcloud-rds-instance-v1") %>>
              <a href="/docs/providers/opentelekomcloud/r/rds_instance_v1.html">opentelekomcloud_rds_instance_v1</a>
            </li>
          </ul>
        </li>

        <li<%= sidebar_current("docs-opentelekomcloud-s3") %>>
          <a href="#">S3 Resource</a>
          <ul class="nav nav-visible">
            <li<%= sidebar_current("docs-opentelekomcloud-s3_bucket") %>>
              <a href="/docs/providers/opentelekomcloud/r/s3_bucket.html">opentelekomcloud_s3_bucket</a>
            </li>
            <li<%= sidebar_current("docs-opentelekomcloud-s3-bucket-object") %>>
              <a href="/docs/providers/opentelekomcloud/r/s3_bucket_object.html">opentelekomcloud_s3-bucket-object</a>
            </li>
            <li<%= sidebar_current("docs-opentelekomcloud-s3-bucket-policy") %>>
              <a href="/docs/providers/opentelekomcloud/r/s3_bucket_policy.html">opentelekomcloud_s3_object_policy</a>
            </li>
          </ul>
        </li>

        <li<%= sidebar_current("docs-opentelekomcloud-resource-kms") %>>
          <a href="#">Kms Resources</a>
          <ul class="nav nav-visible">
            <li<%= sidebar_current("docs-opentelekomcloud-resource-kms-key-v1") %>>
              <a href="/docs/providers/opentelekomcloud/r/kms_key_v1.html">opentelekomcloud_kms_key_v1</a>
            </li>
          </ul>
        </li>

        <li<%= sidebar_current("docs-opentelekomcloud-smn") %>>
          <a href="#">SMN Resource</a>
          <ul class="nav nav-visible">
            <li<%= sidebar_current("docs-opentelekomcloud-smn_subscription_v2") %>>
              <a href="/docs/providers/opentelekomcloud/r/smn_subscription_v2.html">opentelekomcloud_smn_subscription_v2</a>
            </li>
            <li<%= sidebar_current("docs-opentelekomcloud-smn-topic-v2") %>>
              <a href="/docs/providers/opentelekomcloud/r/smn_topic_v2.html">opentelekomcloud_smn_topic_v2</a>
            </li>
          </ul>
        </li>

        <li<%= sidebar_current("docs-opentelekomcloud-resource-eip") %>>
          <a href="#">EIP Resources</a>
          <ul class="nav nav-visible">
            <li<%= sidebar_current("docs-opentelekomcloud-resource-vpc-eip-v1") %>>
              <a href="/docs/providers/opentelekomcloud/r/vpc_eip_v1.html">opentelekomcloud_vpc_eip_v1</a>
            </li>
          </ul>
        </li>

        <li<%= sidebar_current("docs-opentelekomcloud-compute-bms-tags") %>>
          <a href="#">BMS Resources</a>
          <ul class="nav nav-visible">
            <li<%= sidebar_current("docs-opentelekomcloud-compute-bms-tags-v2") %>>
              <a href="/docs/providers/opentelekomcloud/r/compute_bms_tags_v2.html">opentelekomcloud_compute_bms_tags_v2</a>
            </li>
          </ul>
        </li>

        <li<%= sidebar_current("docs-opentelekomcloud-resource-rts") %>>
          <a href="#">RTS Resources</a>
          <ul class="nav nav-visible">
              <li<%= sidebar_current("docs-opentelekomcloud-resource-rts-stack-v1") %>>
                <a href="/docs/providers/opentelekomcloud/r/rts_stack_v1.html">opentelekomcloud-resource-rts-stack-v1</a>
              </li>
              <li<%= sidebar_current("docs-opentelekomcloud-resource-rts-software-config-v1") %>>
                <a href="/docs/providers/opentelekomcloud/r/rts_software_config_v1.html">opentelekomcloud_rts_software_config_v1</a>
              </li>
            <li<%= sidebar_current("docs-opentelekomcloud-resource-rts-software-deployment-v1") %>>
              <a href="/docs/providers/opentelekomcloud/r/rts_software_deployment_v1.html">opentelekomcloud_rts_software_deployment_v1</a>
            </li>

          </ul>
        </li>

        <li<%= sidebar_current("docs-opentelekomcloud-resource-sfs") %>>
          <a href="#">SFS Resources</a>
          <ul class="nav nav-visible">
            <li<%= sidebar_current("docs-opentelekomcloud-resource-sfs-file-system-v2") %>>
              <a href="/docs/providers/opentelekomcloud/r/sfs_file_system_v2.html">opentelekomcloud_sfs_file_system_v2</a>
            </li>
          </ul>
        </li>

        <li<%= sidebar_current("docs-opentelekomcloud-resource-deh") %>>
          <a href="#">DeH Resources</a>
          <ul class="nav nav-visible">
            <li<%= sidebar_current("docs-opentelekomcloud-resource-deh-host-v1") %>>
              <a href="/docs/providers/opentelekomcloud/r/deh_host_v1.html">opentelekomcloud_deh_host_v1</a>
            </li>
          </ul>
        </li>

        <li<%= sidebar_current("docs-opentelekomcloud-resource-as") %>>
          <a href="#">Auto Scaling Resources</a>
          <ul class="nav nav-visible">
            <li<%= sidebar_current("docs-opentelekomcloud-resource-as-configuration-v1") %>>
              <a href="/docs/providers/opentelekomcloud/r/as_configuration_v1.html">opentelekomcloud_as_configuration_v1</a>
            </li>
            <li<%= sidebar_current("docs-opentelekomcloud-resource-as-group-v1") %>>
              <a href="/docs/providers/opentelekomcloud/r/as_group_v1.html">opentelekomcloud_as_group_v1</a>
            </li>
            <li<%= sidebar_current("docs-opentelekomcloud-resource-as-policy-v1") %>>
              <a href="/docs/providers/opentelekomcloud/r/as_policy_v1.html">opentelekomcloud_as_policy_v1</a>
            </li>
          </ul>
        </li>
<<<<<<< HEAD
        <li<%= sidebar_current("docs-opentelekomcloud-resource-csbs") %>>
          <a href="#">CSBS Resources</a>
          <ul class="nav nav-visible">
              <li<%= sidebar_current("docs-opentelekomcloud-resource-csbs-backup-v1") %>>
                <a href="/docs/providers/opentelekomcloud/r/csbs_backup_v1.html">opentelekomcloud_csbs_backup_v1</a>
              </li>
              <li<%= sidebar_current("docs-opentelekomcloud-resource-csbs-backup-policy-v1") %>>
                <a href="/docs/providers/opentelekomcloud/r/csbs_backup_policy_v1.html">opentelekomcloud_csbs_backup_policy_v1</a>
              </li>

=======

        <li<%= sidebar_current("docs-opentelekomcloud-resource-dms") %>>
          <a href="#">DMS Resources</a>
          <ul class="nav nav-visible">
            <li<%= sidebar_current("docs-opentelekomcloud-resource-dms-queue-v1") %>>
              <a href="/docs/providers/opentelekomcloud/r/dms_queue_v1.html">opentelekomcloud_dms_queue_v1</a>
            </li>
			<li<%= sidebar_current("docs-opentelekomcloud-resource-dms-group-v1") %>>
              <a href="/docs/providers/opentelekomcloud/r/dms_group_v1.html">opentelekomcloud_dms_group_v1</a>
            </li>
>>>>>>> 909e2588
          </ul>
        </li>
      </ul>
    </div>
  <% end %>

  <%= yield %>
  <% end %><|MERGE_RESOLUTION|>--- conflicted
+++ resolved
@@ -79,19 +79,17 @@
             <li<%= sidebar_current("docs-opentelekomcloud-compute-bms-server-v2") %>>
               <a href="/docs/providers/opentelekomcloud/d/compute_bms_server_v2.html">opentelekomcloud_compute_bms_server_v2</a>
             </li>
-<<<<<<< HEAD
             <li<%= sidebar_current("docs-opentelekomcloud-csbs-backup-v1") %>>
               <a href="/docs/providers/opentelekomcloud/d/csbs_backup_v1.html">opentelekomcloud_csbs_backup_v1</a>
             </li>
             <li<%= sidebar_current("docs-opentelekomcloud-csbs-backup-policy-v1") %>>
               <a href="/docs/providers/opentelekomcloud/d/csbs_backup_policy_v1.html">opentelekomcloud_csbs_backup_policy_v1</a>
-=======
+            </li>
             <li<%= sidebar_current("docs-opentelekomcloud-datasource-deh-server-v1") %>>
                <a href="/docs/providers/opentelekomcloud/d/deh_server_v1.html">opentelekomcloud_deh_server_v1</a>
             </li>
             <li<%= sidebar_current("docs-opentelekomcloud-datasource-deh-host-v1") %>>
                <a href="/docs/providers/opentelekomcloud/d/deh_host_v1.html">opentelekomcloud_deh_host_v1</a>
->>>>>>> 909e2588
             </li>
           </ul>
         </li>
@@ -393,29 +391,26 @@
             </li>
           </ul>
         </li>
-<<<<<<< HEAD
         <li<%= sidebar_current("docs-opentelekomcloud-resource-csbs") %>>
           <a href="#">CSBS Resources</a>
           <ul class="nav nav-visible">
-              <li<%= sidebar_current("docs-opentelekomcloud-resource-csbs-backup-v1") %>>
-                <a href="/docs/providers/opentelekomcloud/r/csbs_backup_v1.html">opentelekomcloud_csbs_backup_v1</a>
-              </li>
-              <li<%= sidebar_current("docs-opentelekomcloud-resource-csbs-backup-policy-v1") %>>
-                <a href="/docs/providers/opentelekomcloud/r/csbs_backup_policy_v1.html">opentelekomcloud_csbs_backup_policy_v1</a>
-              </li>
-
-=======
-
+            <li<%= sidebar_current("docs-opentelekomcloud-resource-csbs-backup-v1") %>>
+              <a href="/docs/providers/opentelekomcloud/r/csbs_backup_v1.html">opentelekomcloud_csbs_backup_v1</a>
+            </li>
+            <li<%= sidebar_current("docs-opentelekomcloud-resource-csbs-backup-policy-v1") %>>
+              <a href="/docs/providers/opentelekomcloud/r/csbs_backup_policy_v1.html">opentelekomcloud_csbs_backup_policy_v1</a>
+            </li>
+          </ul>
+        </li>
         <li<%= sidebar_current("docs-opentelekomcloud-resource-dms") %>>
           <a href="#">DMS Resources</a>
           <ul class="nav nav-visible">
             <li<%= sidebar_current("docs-opentelekomcloud-resource-dms-queue-v1") %>>
               <a href="/docs/providers/opentelekomcloud/r/dms_queue_v1.html">opentelekomcloud_dms_queue_v1</a>
             </li>
-			<li<%= sidebar_current("docs-opentelekomcloud-resource-dms-group-v1") %>>
+			      <li<%= sidebar_current("docs-opentelekomcloud-resource-dms-group-v1") %>>
               <a href="/docs/providers/opentelekomcloud/r/dms_group_v1.html">opentelekomcloud_dms_group_v1</a>
             </li>
->>>>>>> 909e2588
           </ul>
         </li>
       </ul>
