--- conflicted
+++ resolved
@@ -100,16 +100,14 @@
             <li<%= sidebar_current("docs-opentelekomcloud-datasource-vbs-backup-v2") %>>
               <a href="/docs/providers/opentelekomcloud/d/vbs_backup_v2.html">opentelekomcloud_vbs_backup_v2</a>
             </li>
-<<<<<<< HEAD
+            <li<%= sidebar_current("docs-opentelekomcloud-datasource-antiddos-v1") %>>
+              <a href="/docs/providers/opentelekomcloud/d/antiddos_v1.html">opentelekomcloud_antiddos_v1</a>
+            </li>
             <li<%= sidebar_current("docs-opentelekomcloud-datasource-cce-cluster-v3") %>>
               <a href="/docs/providers/opentelekomcloud/d/cce_cluster_v3.html">opentelekomcloud_cce_cluster_v3</a>
             </li>
             <li<%= sidebar_current("docs-opentelekomcloud-datasource-cce-nodes-v3") %>>
               <a href="/docs/providers/opentelekomcloud/d/cce_nodes_v3.html">opentelekomcloud_cce_nodes_v3</a>
-=======
-            <li<%= sidebar_current("docs-opentelekomcloud-datasource-antiddos-v1") %>>
-              <a href="/docs/providers/opentelekomcloud/d/antiddos_v1.html">opentelekomcloud_antiddos_v1</a>
->>>>>>> f4b38324
             </li>
           </ul>
         </li>
@@ -469,7 +467,6 @@
              </li>
            </ul>
          </li>
-<<<<<<< HEAD
          <li<%= sidebar_current("docs-opentelekomcloud-resource-csbs") %>>
            <a href="#">CCE Resources</a>
            <ul class="nav nav-visible">
@@ -481,7 +478,6 @@
              </li>
            </ul>
          </li>
-=======
         <li<%= sidebar_current("docs-opentelekomcloud-resource-antidos") %>>
           <a href="#">Antiddos Resources</a>
           <ul class="nav nav-visible">
@@ -490,7 +486,6 @@
             </li>
           </ul>
         </li>
->>>>>>> f4b38324
       </ul>
     </div>
   <% end %>
