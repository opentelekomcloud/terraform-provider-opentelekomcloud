--- conflicted
+++ resolved
@@ -452,13 +452,15 @@
 	})
 }
 
-<<<<<<< HEAD
 func (c *Config) orchestrationV1Client(region string) (*golangsdk.ServiceClient, error) {
 	return huaweisdk.NewOrchestrationV1(c.HwClient, golangsdk.EndpointOpts{
-=======
+		Region:       c.determineRegion(region),
+		Availability: c.getHwEndpointType(),
+	})
+}
+
 func (c *Config) sfsV2Client(region string) (*golangsdk.ServiceClient, error) {
 	return huaweisdk.NewSharedFileSystemV2(c.HwClient, golangsdk.EndpointOpts{
->>>>>>> d8d40a57
 		Region:       c.determineRegion(region),
 		Availability: c.getHwEndpointType(),
 	})
