package opentelekomcloud

import (
	"crypto/tls"
	"crypto/x509"
	"fmt"
	"log"
	"net/http"
	"os"
	"strings"

	"github.com/aws/aws-sdk-go/aws"
	"github.com/aws/aws-sdk-go/aws/awserr"
	"github.com/aws/aws-sdk-go/aws/session"
	"github.com/aws/aws-sdk-go/service/s3"
	"github.com/gophercloud/gophercloud"
	"github.com/gophercloud/gophercloud/openstack"
	"github.com/gophercloud/gophercloud/openstack/objectstorage/v1/swauth"
	"github.com/hashicorp/errwrap"
	"github.com/hashicorp/go-cleanhttp"
	"github.com/hashicorp/terraform/helper/pathorcontents"
	"github.com/hashicorp/terraform/terraform"
	"github.com/huaweicloud/golangsdk"
	huaweisdk "github.com/huaweicloud/golangsdk/openstack"
)

type Config struct {
	AccessKey        string
	SecretKey        string
	CACertFile       string
	ClientCertFile   string
	ClientKeyFile    string
	DomainID         string
	DomainName       string
	EndpointType     string
	IdentityEndpoint string
	Insecure         bool
	Password         string
	Region           string
	Swauth           bool
	TenantID         string
	TenantName       string
	Token            string
	Username         string
	UserID           string

	OsClient *gophercloud.ProviderClient
	HwClient *golangsdk.ProviderClient
	s3sess   *session.Session
}

func (c *Config) LoadAndValidate() error {
	validEndpoint := false
	validEndpoints := []string{
		"internal", "internalURL",
		"admin", "adminURL",
		"public", "publicURL",
		"",
	}

	for _, endpoint := range validEndpoints {
		if c.EndpointType == endpoint {
			validEndpoint = true
		}
	}

	if !validEndpoint {
		return fmt.Errorf("Invalid endpoint type provided")
	}

	config, err := generateTLSConfig(c)
	if err != nil {
		return err
	}
	transport := &http.Transport{Proxy: http.ProxyFromEnvironment, TLSClientConfig: config}

	// if OS_DEBUG is set, log the requests and responses
	var osDebug bool
	if os.Getenv("OS_DEBUG") != "" {
		osDebug = true
	}

	err = c.newopenstackClient(transport, osDebug)
	if err != nil {
		return err
	}

	err = c.newhwClient(transport, osDebug)
	if err != nil {
		return err
	}

	return c.newS3Session(osDebug)
}

func generateTLSConfig(c *Config) (*tls.Config, error) {
	config := &tls.Config{}
	if c.CACertFile != "" {
		caCert, _, err := pathorcontents.Read(c.CACertFile)
		if err != nil {
			return nil, fmt.Errorf("Error reading CA Cert: %s", err)
		}

		caCertPool := x509.NewCertPool()
		caCertPool.AppendCertsFromPEM([]byte(caCert))
		config.RootCAs = caCertPool
	}

	if c.Insecure {
		config.InsecureSkipVerify = true
	}

	if c.ClientCertFile != "" && c.ClientKeyFile != "" {
		clientCert, _, err := pathorcontents.Read(c.ClientCertFile)
		if err != nil {
			return nil, fmt.Errorf("Error reading Client Cert: %s", err)
		}
		clientKey, _, err := pathorcontents.Read(c.ClientKeyFile)
		if err != nil {
			return nil, fmt.Errorf("Error reading Client Key: %s", err)
		}

		cert, err := tls.X509KeyPair([]byte(clientCert), []byte(clientKey))
		if err != nil {
			return nil, err
		}

		config.Certificates = []tls.Certificate{cert}
		config.BuildNameToCertificate()
	}

	return config, nil
}

func (c *Config) newS3Session(osDebug bool) error {
	// Don't get AWS session unless we need it for Accesskey, SecretKey.
	if c.AccessKey != "" && c.SecretKey != "" {
		// Setup AWS/S3 client/config information for Swift S3 buckets
		log.Println("[INFO] Building Swift S3 auth structure")
		creds, err := GetCredentials(c)
		if err != nil {
			return err
		}
		// Call Get to check for credential provider. If nothing found, we'll get an
		// error, and we can present it nicely to the user
		cp, err := creds.Get()
		if err != nil {
			if awsErr, ok := err.(awserr.Error); ok && awsErr.Code() == "NoCredentialProviders" {
				return fmt.Errorf(`No valid credential sources found for Swift S3 Provider.
  Please see https://terraform.io/docs/providers/aws/index.html for more information on
  providing credentials for the S3 Provider`)
			}

			return fmt.Errorf("Error loading credentials for Swift S3 Provider: %s", err)
		}

		log.Printf("[INFO] Swift S3 Auth provider used: %q", cp.ProviderName)

		awsConfig := &aws.Config{
			Credentials: creds,
			Region:      aws.String(c.Region),
			//MaxRetries:       aws.Int(c.MaxRetries),
			HTTPClient: cleanhttp.DefaultClient(),
			//S3ForcePathStyle: aws.Bool(c.S3ForcePathStyle),
		}

		if osDebug {
			awsConfig.LogLevel = aws.LogLevel(aws.LogDebugWithHTTPBody | aws.LogDebugWithRequestRetries | aws.LogDebugWithRequestErrors)
			awsConfig.Logger = awsLogger{}
		}

		if c.Insecure {
			transport := awsConfig.HTTPClient.Transport.(*http.Transport)
			transport.TLSClientConfig = &tls.Config{
				InsecureSkipVerify: true,
			}
		}

		// Set up base session for AWS/Swift S3
		c.s3sess, err = session.NewSession(awsConfig)
		if err != nil {
			return errwrap.Wrapf("Error creating Swift S3 session: {{err}}", err)
		}
	}
	return nil
}

func (c *Config) newopenstackClient(transport *http.Transport, osDebug bool) error {
	ao := gophercloud.AuthOptions{
		DomainID:         c.DomainID,
		DomainName:       c.DomainName,
		IdentityEndpoint: c.IdentityEndpoint,
		Password:         c.Password,
		TenantID:         c.TenantID,
		TenantName:       c.TenantName,
		TokenID:          c.Token,
		Username:         c.Username,
		UserID:           c.UserID,
	}

	client, err := openstack.NewClient(ao.IdentityEndpoint)
	if err != nil {
		return err
	}

	// Set UserAgent
	client.UserAgent.Prepend(terraform.UserAgentString())

	client.HTTPClient = http.Client{
		Transport: &LogRoundTripper{
			Rt:      transport,
			OsDebug: osDebug,
		},
	}

	// If using Swift Authentication, there's no need to validate authentication normally.
	if !c.Swauth {
		err = openstack.Authenticate(client, ao)
		if err != nil {
			return err
		}
	}

	c.OsClient = client
	return nil
}

func (c *Config) newhwClient(transport *http.Transport, osDebug bool) error {
	ao := golangsdk.AuthOptions{
		DomainID:         c.DomainID,
		DomainName:       c.DomainName,
		IdentityEndpoint: c.IdentityEndpoint,
		Password:         c.Password,
		TenantID:         c.TenantID,
		TenantName:       c.TenantName,
		TokenID:          c.Token,
		Username:         c.Username,
		UserID:           c.UserID,
	}

	client, err := huaweisdk.NewClient(ao.IdentityEndpoint)
	if err != nil {
		return err
	}

	// Set UserAgent
	client.UserAgent.Prepend(terraform.UserAgentString())

	client.HTTPClient = http.Client{
		Transport: &LogRoundTripper{
			Rt:      transport,
			OsDebug: osDebug,
		},
	}

	// If using Swift Authentication, there's no need to validate authentication normally.
	if !c.Swauth {
		err = huaweisdk.Authenticate(client, ao)
		if err != nil {
			return err
		}
	}

	c.HwClient = client
	return nil
}

type awsLogger struct{}

func (l awsLogger) Log(args ...interface{}) {
	tokens := make([]string, 0, len(args))
	for _, arg := range args {
		if token, ok := arg.(string); ok {
			tokens = append(tokens, token)
		}
	}
	log.Printf("[DEBUG] [aws-sdk-go] %s", strings.Join(tokens, " "))
}

func (c *Config) determineRegion(region string) string {
	// If a resource-level region was not specified, and a provider-level region was set,
	// use the provider-level region.
	if region == "" && c.Region != "" {
		region = c.Region
	}

	log.Printf("[DEBUG] OpenTelekomCloud Region is: %s", region)
	return region
}

func (c *Config) computeS3conn(region string) (*s3.S3, error) {
	if c.s3sess == nil {
		return nil, fmt.Errorf("Missing credentials for Swift S3 Provider, need access_key and secret_key values for provider.")
	}

	client, err := openstack.NewImageServiceV2(c.OsClient, gophercloud.EndpointOpts{
		Region:       c.determineRegion(region),
		Availability: c.getEndpointType(),
	})
	// Bit of a hack, seems the only way to compute this.
	endpoint := strings.Replace(client.Endpoint, "//ims", "//obs", 1)

	awsS3Sess := c.s3sess.Copy(&aws.Config{Endpoint: aws.String(endpoint)})
	s3conn := s3.New(awsS3Sess)

	return s3conn, err
}

func (c *Config) blockStorageV1Client(region string) (*gophercloud.ServiceClient, error) {
	return openstack.NewBlockStorageV1(c.OsClient, gophercloud.EndpointOpts{
		Region:       c.determineRegion(region),
		Availability: c.getEndpointType(),
	})
}

func (c *Config) blockStorageV2Client(region string) (*gophercloud.ServiceClient, error) {
	return openstack.NewBlockStorageV2(c.OsClient, gophercloud.EndpointOpts{
		Region:       c.determineRegion(region),
		Availability: c.getEndpointType(),
	})
}

func (c *Config) computeV2Client(region string) (*gophercloud.ServiceClient, error) {
	return openstack.NewComputeV2(c.OsClient, gophercloud.EndpointOpts{
		Region:       c.determineRegion(region),
		Availability: c.getEndpointType(),
	})
}

func (c *Config) dnsV2Client(region string) (*golangsdk.ServiceClient, error) {
	return huaweisdk.NewDNSV2(c.HwClient, golangsdk.EndpointOpts{
		Region:       c.determineRegion(region),
		Availability: c.getHwEndpointType(),
	})
}

func (c *Config) identityV3Client(region string) (*gophercloud.ServiceClient, error) {
	return openstack.NewIdentityV3(c.OsClient, gophercloud.EndpointOpts{
		Region:       c.determineRegion(region),
		Availability: c.getEndpointType(),
	})
}

func (c *Config) imageV2Client(region string) (*gophercloud.ServiceClient, error) {
	return openstack.NewImageServiceV2(c.OsClient, gophercloud.EndpointOpts{
		Region:       c.determineRegion(region),
		Availability: c.getEndpointType(),
	})
}

func (c *Config) networkingV1Client(region string) (*golangsdk.ServiceClient, error) {
	return huaweisdk.NewNetworkV1(c.HwClient, golangsdk.EndpointOpts{
		Region:       c.determineRegion(region),
		Availability: c.getHwEndpointType(),
	})
}

func (c *Config) networkingV2Client(region string) (*gophercloud.ServiceClient, error) {
	return openstack.NewNetworkV2(c.OsClient, gophercloud.EndpointOpts{
		Region:       c.determineRegion(region),
		Availability: c.getEndpointType(),
	})
}

func (c *Config) objectStorageV1Client(region string) (*gophercloud.ServiceClient, error) {
	// If Swift Authentication is being used, return a swauth client.
	if c.Swauth {
		return swauth.NewObjectStorageV1(c.OsClient, swauth.AuthOpts{
			User: c.Username,
			Key:  c.Password,
		})
	}

	return openstack.NewObjectStorageV1(c.OsClient, gophercloud.EndpointOpts{
		Region:       c.determineRegion(region),
		Availability: c.getEndpointType(),
	})
}

func (c *Config) loadELBClient(region string) (*golangsdk.ServiceClient, error) {
	return huaweisdk.NewElbV1(c.HwClient, golangsdk.EndpointOpts{
		Region:       c.determineRegion(region),
		Availability: c.getHwEndpointType(),
	}, "elb")
}

func (c *Config) SmnV2Client(region string) (*golangsdk.ServiceClient, error) {
	return huaweisdk.NewSmnServiceV2(c.HwClient, golangsdk.EndpointOpts{
		Region:       c.determineRegion(region),
		Availability: c.getHwEndpointType(),
	})
}

func (c *Config) rdsV1Client(region string) (*golangsdk.ServiceClient, error) {
	return huaweisdk.NewRdsServiceV1(c.HwClient, golangsdk.EndpointOpts{
		Region:       c.determineRegion(region),
		Availability: c.getHwEndpointType(),
	})
}
func (c *Config) getEndpointType() gophercloud.Availability {
	if c.EndpointType == "internal" || c.EndpointType == "internalURL" {
		return gophercloud.AvailabilityInternal
	}
	if c.EndpointType == "admin" || c.EndpointType == "adminURL" {
		return gophercloud.AvailabilityAdmin
	}
	return gophercloud.AvailabilityPublic
}

func (c *Config) loadCESClient(region string) (*golangsdk.ServiceClient, error) {
	return huaweisdk.NewCESClient(c.HwClient, golangsdk.EndpointOpts{
		Region:       c.determineRegion(region),
		Availability: c.getHwEndpointType(),
	})
}

func (c *Config) getHwEndpointType() golangsdk.Availability {
	if c.EndpointType == "internal" || c.EndpointType == "internalURL" {
		return golangsdk.AvailabilityInternal
	}
	if c.EndpointType == "admin" || c.EndpointType == "adminURL" {
		return golangsdk.AvailabilityAdmin
	}
	return golangsdk.AvailabilityPublic
}

func (c *Config) loadECSV1Client(region string) (*golangsdk.ServiceClient, error) {
	return huaweisdk.NewComputeV1(c.HwClient, golangsdk.EndpointOpts{
		Region:       c.determineRegion(region),
		Availability: c.getHwEndpointType(),
	})
}

func (c *Config) kmsKeyV1Client(region string) (*golangsdk.ServiceClient, error) {
	return huaweisdk.NewKmsKeyV1(c.HwClient, golangsdk.EndpointOpts{
		Region:       c.determineRegion(region),
		Availability: c.getHwEndpointType(),
	})
}

func (c *Config) hwNetworkV2Client(region string) (*golangsdk.ServiceClient, error) {
	return huaweisdk.NewNetworkV2(c.HwClient, golangsdk.EndpointOpts{
		Region:       c.determineRegion(region),
		Availability: c.getHwEndpointType(),
	})
}

func (c *Config) loadEVSV2Client(region string) (*golangsdk.ServiceClient, error) {
	return huaweisdk.NewBlockStorageV2(c.HwClient, golangsdk.EndpointOpts{
		Region:       c.determineRegion(region),
		Availability: c.getHwEndpointType(),
	})
}

func (c *Config) natV2Client(region string) (*golangsdk.ServiceClient, error) {
	return huaweisdk.NewNatV2(c.HwClient, golangsdk.EndpointOpts{
		Region:       c.determineRegion(region),
		Availability: c.getHwEndpointType(),
	})
}

func (c *Config) orchestrationV1Client(region string) (*golangsdk.ServiceClient, error) {
	return huaweisdk.NewOrchestrationV1(c.HwClient, golangsdk.EndpointOpts{
		Region:       c.determineRegion(region),
		Availability: c.getHwEndpointType(),
	})
}

func (c *Config) sfsV2Client(region string) (*golangsdk.ServiceClient, error) {
	return huaweisdk.NewSharedFileSystemV2(c.HwClient, golangsdk.EndpointOpts{
		Region:       c.determineRegion(region),
		Availability: c.getHwEndpointType(),
	})
}

<<<<<<< HEAD
func (c *Config) dehV1Client(region string) (*golangsdk.ServiceClient, error) {
	return huaweisdk.NewDeHServiceV1(c.HwClient, golangsdk.EndpointOpts{
=======
//computeV2HWClient used to access the v2 bms Services i.e. flavor, nic, keypair.
func (c *Config) computeV2HWClient(region string) (*golangsdk.ServiceClient, error) {
	return huaweisdk.NewComputeV2(c.HwClient, golangsdk.EndpointOpts{
		Region:       c.determineRegion(region),
		Availability: c.getHwEndpointType(),
	})
}

//bmsClient used to access the v2.1 bms Services i.e. servers, tags.
func (c *Config) bmsClient(region string) (*golangsdk.ServiceClient, error) {
	return huaweisdk.NewBMSV2(c.HwClient, golangsdk.EndpointOpts{
		Region:       c.determineRegion(region),
		Availability: c.getHwEndpointType(),
	})
}

func (c *Config) autoscalingV1Client(region string) (*golangsdk.ServiceClient, error) {
	return huaweisdk.NewAutoScalingService(c.HwClient, golangsdk.EndpointOpts{
>>>>>>> 287748d1
		Region:       c.determineRegion(region),
		Availability: c.getHwEndpointType(),
	})
}<|MERGE_RESOLUTION|>--- conflicted
+++ resolved
@@ -473,10 +473,6 @@
 	})
 }
 
-<<<<<<< HEAD
-func (c *Config) dehV1Client(region string) (*golangsdk.ServiceClient, error) {
-	return huaweisdk.NewDeHServiceV1(c.HwClient, golangsdk.EndpointOpts{
-=======
 //computeV2HWClient used to access the v2 bms Services i.e. flavor, nic, keypair.
 func (c *Config) computeV2HWClient(region string) (*golangsdk.ServiceClient, error) {
 	return huaweisdk.NewComputeV2(c.HwClient, golangsdk.EndpointOpts{
@@ -495,7 +491,13 @@
 
 func (c *Config) autoscalingV1Client(region string) (*golangsdk.ServiceClient, error) {
 	return huaweisdk.NewAutoScalingService(c.HwClient, golangsdk.EndpointOpts{
->>>>>>> 287748d1
+		Region:       c.determineRegion(region),
+		Availability: c.getHwEndpointType(),
+	})
+}
+
+func (c *Config) dehV1Client(region string) (*golangsdk.ServiceClient, error) {
+	return huaweisdk.NewDeHServiceV1(c.HwClient, golangsdk.EndpointOpts{
 		Region:       c.determineRegion(region),
 		Availability: c.getHwEndpointType(),
 	})
