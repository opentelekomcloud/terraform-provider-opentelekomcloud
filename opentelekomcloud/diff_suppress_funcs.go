--- conflicted
+++ resolved
@@ -140,10 +140,6 @@
 	return reflect.DeepEqual(old_array, new_array)
 }
 
-<<<<<<< HEAD
-func suppressCaseInsensitive(_, old, new string, _ *schema.ResourceData) bool {
-	return strings.ToLower(old) == strings.ToLower(new)
-=======
 func suppressSmartVersionDiff(k, old, new string, d *schema.ResourceData) bool {
 	compiledVer := regexp.MustCompile(`v(\d+)(?:\.(\d+))?(?:\.(\d+))?(?:-(\w+))?$`)
 	oldArray := compiledVer.FindStringSubmatch(old)
@@ -160,5 +156,8 @@
 		}
 	}
 	return false
->>>>>>> ac51e38b
+}
+
+func suppressCaseInsensitive(_, old, new string, _ *schema.ResourceData) bool {
+	return strings.ToLower(old) == strings.ToLower(new)
 }