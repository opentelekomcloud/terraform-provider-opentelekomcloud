--- conflicted
+++ resolved
@@ -184,11 +184,8 @@
 			"opentelekomcloud_compute_bms_server_v2":      dataSourceBMSServersV2(),
 			"opentelekomcloud_csbs_backup_v1":             dataSourceCSBSBackupV1(),
 			"opentelekomcloud_csbs_backup_policy_v1":      dataSourceCSBSBackupPolicyV1(),
-<<<<<<< HEAD
 			"opentelekomcloud_antiddos_v1":                dataSourceAntiDdosV1(),
-=======
 			"opentelekomcloud_cts_tracker_v1":             dataSourceCTSTrackerV1(),
->>>>>>> 27da16d8
 		},
 
 		ResourcesMap: map[string]*schema.Resource{
@@ -261,11 +258,8 @@
 			"opentelekomcloud_vbs_backup_policy_v2":               resourceVBSBackupPolicyV2(),
 			"opentelekomcloud_vbs_backup_v2":                      resourceVBSBackupV2(),
 			"opentelekomcloud_vbs_backup_share_v2":                resourceVBSBackupShareV2(),
-<<<<<<< HEAD
 			"opentelekomcloud_antiddos_v1":                        resourceAntiDdosV1(),
-=======
 			"opentelekomcloud_cts_tracker_v1":                     resourceCTSTrackerV1(),
->>>>>>> 27da16d8
 		},
 
 		ConfigureFunc: configureProvider,
