package opentelekomcloud

import (
	"github.com/hashicorp/terraform/helper/mutexkv"
	"github.com/hashicorp/terraform/helper/schema"
	"github.com/hashicorp/terraform/terraform"
)

// This is a global MutexKV for use within this plugin.
var osMutexKV = mutexkv.NewMutexKV()

// Provider returns a schema.Provider for OpenTelekomCloud.
func Provider() terraform.ResourceProvider {
	return &schema.Provider{
		Schema: map[string]*schema.Schema{
			"access_key": {
				Type:        schema.TypeString,
				Optional:    true,
				DefaultFunc: schema.EnvDefaultFunc("OS_ACCESS_KEY", ""),
				Description: descriptions["access_key"],
			},

			"secret_key": {
				Type:        schema.TypeString,
				Optional:    true,
				DefaultFunc: schema.EnvDefaultFunc("OS_SECRET_KEY", ""),
				Description: descriptions["secret_key"],
			},

			"auth_url": &schema.Schema{
				Type:        schema.TypeString,
				Required:    true,
				DefaultFunc: schema.EnvDefaultFunc("OS_AUTH_URL", nil),
				Description: descriptions["auth_url"],
			},

			"region": &schema.Schema{
				Type:        schema.TypeString,
				Optional:    true,
				Description: descriptions["region"],
				DefaultFunc: schema.EnvDefaultFunc("OS_REGION_NAME", ""),
			},

			"user_name": &schema.Schema{
				Type:        schema.TypeString,
				Optional:    true,
				DefaultFunc: schema.EnvDefaultFunc("OS_USERNAME", ""),
				Description: descriptions["user_name"],
			},

			"user_id": &schema.Schema{
				Type:        schema.TypeString,
				Optional:    true,
				DefaultFunc: schema.EnvDefaultFunc("OS_USER_ID", ""),
				Description: descriptions["user_name"],
			},

			"tenant_id": &schema.Schema{
				Type:     schema.TypeString,
				Optional: true,
				DefaultFunc: schema.MultiEnvDefaultFunc([]string{
					"OS_TENANT_ID",
					"OS_PROJECT_ID",
				}, ""),
				Description: descriptions["tenant_id"],
			},

			"tenant_name": &schema.Schema{
				Type:     schema.TypeString,
				Optional: true,
				DefaultFunc: schema.MultiEnvDefaultFunc([]string{
					"OS_TENANT_NAME",
					"OS_PROJECT_NAME",
				}, ""),
				Description: descriptions["tenant_name"],
			},

			"password": &schema.Schema{
				Type:        schema.TypeString,
				Optional:    true,
				Sensitive:   true,
				DefaultFunc: schema.EnvDefaultFunc("OS_PASSWORD", ""),
				Description: descriptions["password"],
			},

			"token": &schema.Schema{
				Type:        schema.TypeString,
				Optional:    true,
				DefaultFunc: schema.EnvDefaultFunc("OS_AUTH_TOKEN", ""),
				Description: descriptions["token"],
			},

			"domain_id": &schema.Schema{
				Type:     schema.TypeString,
				Optional: true,
				DefaultFunc: schema.MultiEnvDefaultFunc([]string{
					"OS_USER_DOMAIN_ID",
					"OS_PROJECT_DOMAIN_ID",
					"OS_DOMAIN_ID",
				}, ""),
				Description: descriptions["domain_id"],
			},

			"domain_name": &schema.Schema{
				Type:     schema.TypeString,
				Optional: true,
				DefaultFunc: schema.MultiEnvDefaultFunc([]string{
					"OS_USER_DOMAIN_NAME",
					"OS_PROJECT_DOMAIN_NAME",
					"OS_DOMAIN_NAME",
					"OS_DEFAULT_DOMAIN",
				}, ""),
				Description: descriptions["domain_name"],
			},

			"insecure": &schema.Schema{
				Type:        schema.TypeBool,
				Optional:    true,
				DefaultFunc: schema.EnvDefaultFunc("OS_INSECURE", ""),
				Description: descriptions["insecure"],
			},

			"endpoint_type": &schema.Schema{
				Type:        schema.TypeString,
				Optional:    true,
				DefaultFunc: schema.EnvDefaultFunc("OS_ENDPOINT_TYPE", ""),
			},

			"cacert_file": &schema.Schema{
				Type:        schema.TypeString,
				Optional:    true,
				DefaultFunc: schema.EnvDefaultFunc("OS_CACERT", ""),
				Description: descriptions["cacert_file"],
			},

			"cert": &schema.Schema{
				Type:        schema.TypeString,
				Optional:    true,
				DefaultFunc: schema.EnvDefaultFunc("OS_CERT", ""),
				Description: descriptions["cert"],
			},

			"key": &schema.Schema{
				Type:        schema.TypeString,
				Optional:    true,
				DefaultFunc: schema.EnvDefaultFunc("OS_KEY", ""),
				Description: descriptions["key"],
			},

			"swauth": &schema.Schema{
				Type:        schema.TypeBool,
				Optional:    true,
				DefaultFunc: schema.EnvDefaultFunc("OS_SWAUTH", ""),
				Description: descriptions["swauth"],
			},
		},

		DataSourcesMap: map[string]*schema.Resource{
			"opentelekomcloud_images_image_v2":        dataSourceImagesImageV2(),
			"opentelekomcloud_networking_network_v2":  dataSourceNetworkingNetworkV2(),
			"opentelekomcloud_networking_secgroup_v2": dataSourceNetworkingSecGroupV2(),
			"opentelekomcloud_s3_bucket_object":       dataSourceS3BucketObject(),
		},

		ResourcesMap: map[string]*schema.Resource{
			"opentelekomcloud_blockstorage_volume_v2":          resourceBlockStorageVolumeV2(),
			"opentelekomcloud_compute_instance_v2":             resourceComputeInstanceV2(),
			"opentelekomcloud_compute_keypair_v2":              resourceComputeKeypairV2(),
			"opentelekomcloud_compute_secgroup_v2":             resourceComputeSecGroupV2(),
			"opentelekomcloud_compute_servergroup_v2":          resourceComputeServerGroupV2(),
			"opentelekomcloud_compute_floatingip_v2":           resourceComputeFloatingIPV2(),
			"opentelekomcloud_compute_floatingip_associate_v2": resourceComputeFloatingIPAssociateV2(),
			"opentelekomcloud_compute_volume_attach_v2":        resourceComputeVolumeAttachV2(),
			"opentelekomcloud_dns_recordset_v2":                resourceDNSRecordSetV2(),
			"opentelekomcloud_dns_zone_v2":                     resourceDNSZoneV2(),
			"opentelekomcloud_fw_firewall_group_v2":            resourceFWFirewallGroupV2(),
			"opentelekomcloud_fw_policy_v2":                    resourceFWPolicyV2(),
			"opentelekomcloud_fw_rule_v2":                      resourceFWRuleV2(),
			"opentelekomcloud_images_image_v2":                 resourceImagesImageV2(),
			"opentelekomcloud_lb_loadbalancer_v2":              resourceLoadBalancerV2(),
			"opentelekomcloud_lb_listener_v2":                  resourceListenerV2(),
			"opentelekomcloud_lb_pool_v2":                      resourcePoolV2(),
			"opentelekomcloud_lb_member_v2":                    resourceMemberV2(),
			"opentelekomcloud_lb_monitor_v2":                   resourceMonitorV2(),
			"opentelekomcloud_networking_network_v2":           resourceNetworkingNetworkV2(),
			"opentelekomcloud_networking_subnet_v2":            resourceNetworkingSubnetV2(),
			"opentelekomcloud_networking_floatingip_v2":        resourceNetworkingFloatingIPV2(),
			"opentelekomcloud_networking_port_v2":              resourceNetworkingPortV2(),
			"opentelekomcloud_networking_router_v2":            resourceNetworkingRouterV2(),
			"opentelekomcloud_networking_router_interface_v2":  resourceNetworkingRouterInterfaceV2(),
			"opentelekomcloud_networking_router_route_v2":      resourceNetworkingRouterRouteV2(),
			"opentelekomcloud_networking_secgroup_v2":          resourceNetworkingSecGroupV2(),
			"opentelekomcloud_networking_secgroup_rule_v2":     resourceNetworkingSecGroupRuleV2(),
			"opentelekomcloud_s3_bucket":                       resourceS3Bucket(),
			"opentelekomcloud_s3_bucket_policy":                resourceS3BucketPolicy(),
			"opentelekomcloud_s3_bucket_object":                resourceS3BucketObject(),
			"opentelekomcloud_elb_loadbalancer":                resourceELoadBalancer(),
			"opentelekomcloud_elb_listener":                    resourceEListener(),
			"opentelekomcloud_elb_backend":                     resourceBackend(),
			"opentelekomcloud_elb_health":                      resourceHealth(),
<<<<<<< HEAD
			"opentelekomcloud_ces_alarmrule":                   resourceAlarmRule(),
=======
			"opentelekomcloud_smn_topic_v2":                    resourceTopic(),
			"opentelekomcloud_smn_subscription_v2":             resourceSubscription(),
>>>>>>> 26de0a7f
		},

		ConfigureFunc: configureProvider,
	}
}

var descriptions map[string]string

func init() {
	descriptions = map[string]string{
		"access_key": "The access key for API operations. You can retrieve this\n" +
			"from the 'My Credential' section of the console.",

		"secret_key": "The secret key for API operations. You can retrieve this\n" +
			"from the 'My Credential' section of the console.",

		"auth_url": "The Identity authentication URL.",

		"region": "The OpenTelekomCloud region to connect to.",

		"user_name": "Username to login with.",

		"user_id": "User ID to login with.",

		"tenant_id": "The ID of the Tenant (Identity v2) or Project (Identity v3)\n" +
			"to login with.",

		"tenant_name": "The name of the Tenant (Identity v2) or Project (Identity v3)\n" +
			"to login with.",

		"password": "Password to login with.",

		"token": "Authentication token to use as an alternative to username/password.",

		"domain_id": "The ID of the Domain to scope to (Identity v3).",

		"domain_name": "The name of the Domain to scope to (Identity v3).",

		"insecure": "Trust self-signed certificates.",

		"cacert_file": "A Custom CA certificate.",

		"endpoint_type": "The catalog endpoint type to use.",

		"cert": "A client certificate to authenticate with.",

		"key": "A client private key to authenticate with.",

		"swauth": "Use Swift's authentication system instead of Keystone. Only used for\n" +
			"interaction with Swift.",
	}
}

func configureProvider(d *schema.ResourceData) (interface{}, error) {
	config := Config{
		AccessKey:        d.Get("access_key").(string),
		SecretKey:        d.Get("secret_key").(string),
		CACertFile:       d.Get("cacert_file").(string),
		ClientCertFile:   d.Get("cert").(string),
		ClientKeyFile:    d.Get("key").(string),
		DomainID:         d.Get("domain_id").(string),
		DomainName:       d.Get("domain_name").(string),
		EndpointType:     d.Get("endpoint_type").(string),
		IdentityEndpoint: d.Get("auth_url").(string),
		Insecure:         d.Get("insecure").(bool),
		Password:         d.Get("password").(string),
		Region:           d.Get("region").(string),
		Swauth:           d.Get("swauth").(bool),
		Token:            d.Get("token").(string),
		TenantID:         d.Get("tenant_id").(string),
		TenantName:       d.Get("tenant_name").(string),
		Username:         d.Get("user_name").(string),
		UserID:           d.Get("user_id").(string),
	}

	if err := config.LoadAndValidate(); err != nil {
		return nil, err
	}

	return &config, nil
}<|MERGE_RESOLUTION|>--- conflicted
+++ resolved
@@ -198,12 +198,9 @@
 			"opentelekomcloud_elb_listener":                    resourceEListener(),
 			"opentelekomcloud_elb_backend":                     resourceBackend(),
 			"opentelekomcloud_elb_health":                      resourceHealth(),
-<<<<<<< HEAD
 			"opentelekomcloud_ces_alarmrule":                   resourceAlarmRule(),
-=======
 			"opentelekomcloud_smn_topic_v2":                    resourceTopic(),
 			"opentelekomcloud_smn_subscription_v2":             resourceSubscription(),
->>>>>>> 26de0a7f
 		},
 
 		ConfigureFunc: configureProvider,
