package opentelekomcloud

import (
	"github.com/hashicorp/terraform/helper/mutexkv"
	"github.com/hashicorp/terraform/helper/schema"
	"github.com/hashicorp/terraform/terraform"
)

// This is a global MutexKV for use within this plugin.
var osMutexKV = mutexkv.NewMutexKV()

// Provider returns a schema.Provider for OpenTelekomCloud.
func Provider() terraform.ResourceProvider {
	return &schema.Provider{
		Schema: map[string]*schema.Schema{
			"access_key": {
				Type:        schema.TypeString,
				Optional:    true,
				DefaultFunc: schema.EnvDefaultFunc("OS_ACCESS_KEY", ""),
				Description: descriptions["access_key"],
			},

			"secret_key": {
				Type:        schema.TypeString,
				Optional:    true,
				DefaultFunc: schema.EnvDefaultFunc("OS_SECRET_KEY", ""),
				Description: descriptions["secret_key"],
			},

			"auth_url": &schema.Schema{
				Type:        schema.TypeString,
				Required:    true,
				DefaultFunc: schema.EnvDefaultFunc("OS_AUTH_URL", nil),
				Description: descriptions["auth_url"],
			},

			"region": &schema.Schema{
				Type:        schema.TypeString,
				Optional:    true,
				Description: descriptions["region"],
				DefaultFunc: schema.EnvDefaultFunc("OS_REGION_NAME", ""),
			},

			"user_name": &schema.Schema{
				Type:        schema.TypeString,
				Optional:    true,
				DefaultFunc: schema.EnvDefaultFunc("OS_USERNAME", ""),
				Description: descriptions["user_name"],
			},

			"user_id": &schema.Schema{
				Type:        schema.TypeString,
				Optional:    true,
				DefaultFunc: schema.EnvDefaultFunc("OS_USER_ID", ""),
				Description: descriptions["user_name"],
			},

			"tenant_id": &schema.Schema{
				Type:     schema.TypeString,
				Optional: true,
				DefaultFunc: schema.MultiEnvDefaultFunc([]string{
					"OS_TENANT_ID",
					"OS_PROJECT_ID",
				}, ""),
				Description: descriptions["tenant_id"],
			},

			"tenant_name": &schema.Schema{
				Type:     schema.TypeString,
				Optional: true,
				DefaultFunc: schema.MultiEnvDefaultFunc([]string{
					"OS_TENANT_NAME",
					"OS_PROJECT_NAME",
				}, ""),
				Description: descriptions["tenant_name"],
			},

			"password": &schema.Schema{
				Type:        schema.TypeString,
				Optional:    true,
				Sensitive:   true,
				DefaultFunc: schema.EnvDefaultFunc("OS_PASSWORD", ""),
				Description: descriptions["password"],
			},

			"token": &schema.Schema{
				Type:        schema.TypeString,
				Optional:    true,
				DefaultFunc: schema.EnvDefaultFunc("OS_AUTH_TOKEN", ""),
				Description: descriptions["token"],
			},

			"domain_id": &schema.Schema{
				Type:     schema.TypeString,
				Optional: true,
				DefaultFunc: schema.MultiEnvDefaultFunc([]string{
					"OS_USER_DOMAIN_ID",
					"OS_PROJECT_DOMAIN_ID",
					"OS_DOMAIN_ID",
				}, ""),
				Description: descriptions["domain_id"],
			},

			"domain_name": &schema.Schema{
				Type:     schema.TypeString,
				Optional: true,
				DefaultFunc: schema.MultiEnvDefaultFunc([]string{
					"OS_USER_DOMAIN_NAME",
					"OS_PROJECT_DOMAIN_NAME",
					"OS_DOMAIN_NAME",
					"OS_DEFAULT_DOMAIN",
				}, ""),
				Description: descriptions["domain_name"],
			},

			"insecure": &schema.Schema{
				Type:        schema.TypeBool,
				Optional:    true,
				DefaultFunc: schema.EnvDefaultFunc("OS_INSECURE", ""),
				Description: descriptions["insecure"],
			},

			"endpoint_type": &schema.Schema{
				Type:        schema.TypeString,
				Optional:    true,
				DefaultFunc: schema.EnvDefaultFunc("OS_ENDPOINT_TYPE", ""),
			},

			"cacert_file": &schema.Schema{
				Type:        schema.TypeString,
				Optional:    true,
				DefaultFunc: schema.EnvDefaultFunc("OS_CACERT", ""),
				Description: descriptions["cacert_file"],
			},

			"cert": &schema.Schema{
				Type:        schema.TypeString,
				Optional:    true,
				DefaultFunc: schema.EnvDefaultFunc("OS_CERT", ""),
				Description: descriptions["cert"],
			},

			"key": &schema.Schema{
				Type:        schema.TypeString,
				Optional:    true,
				DefaultFunc: schema.EnvDefaultFunc("OS_KEY", ""),
				Description: descriptions["key"],
			},

			"swauth": &schema.Schema{
				Type:        schema.TypeBool,
				Optional:    true,
				DefaultFunc: schema.EnvDefaultFunc("OS_SWAUTH", ""),
				Description: descriptions["swauth"],
			},
		},

		DataSourcesMap: map[string]*schema.Resource{
			"opentelekomcloud_images_image_v2":        dataSourceImagesImageV2(),
			"opentelekomcloud_networking_network_v2":  dataSourceNetworkingNetworkV2(),
			"opentelekomcloud_networking_secgroup_v2": dataSourceNetworkingSecGroupV2(),
<<<<<<< HEAD
			"opentelekomcloud_s3_bucket_object":       dataSourceAwsS3BucketObject(),
=======
>>>>>>> 78e3522d
		},

		ResourcesMap: map[string]*schema.Resource{
			"opentelekomcloud_blockstorage_volume_v2":          resourceBlockStorageVolumeV2(),
			"opentelekomcloud_compute_flavor_v2":               resourceComputeFlavorV2(),
			"opentelekomcloud_compute_instance_v2":             resourceComputeInstanceV2(),
			"opentelekomcloud_compute_keypair_v2":              resourceComputeKeypairV2(),
			"opentelekomcloud_compute_secgroup_v2":             resourceComputeSecGroupV2(),
			"opentelekomcloud_compute_servergroup_v2":          resourceComputeServerGroupV2(),
			"opentelekomcloud_compute_floatingip_v2":           resourceComputeFloatingIPV2(),
			"opentelekomcloud_compute_floatingip_associate_v2": resourceComputeFloatingIPAssociateV2(),
			"opentelekomcloud_compute_volume_attach_v2":        resourceComputeVolumeAttachV2(),
			"opentelekomcloud_dns_recordset_v2":                resourceDNSRecordSetV2(),
			"opentelekomcloud_dns_zone_v2":                     resourceDNSZoneV2(),
			"opentelekomcloud_fw_firewall_group_v2":            resourceFWFirewallGroupV2(),
			"opentelekomcloud_fw_policy_v2":                    resourceFWPolicyV2(),
			"opentelekomcloud_fw_rule_v2":                      resourceFWRuleV2(),
			"opentelekomcloud_identity_project_v3":             resourceIdentityProjectV3(),
			"opentelekomcloud_identity_user_v3":                resourceIdentityUserV3(),
			"opentelekomcloud_images_image_v2":                 resourceImagesImageV2(),
			"opentelekomcloud_lb_loadbalancer_v2":              resourceLoadBalancerV2(),
			"opentelekomcloud_lb_listener_v2":                  resourceListenerV2(),
			"opentelekomcloud_lb_pool_v2":                      resourcePoolV2(),
			"opentelekomcloud_lb_member_v2":                    resourceMemberV2(),
			"opentelekomcloud_lb_monitor_v2":                   resourceMonitorV2(),
			"opentelekomcloud_networking_network_v2":           resourceNetworkingNetworkV2(),
			"opentelekomcloud_networking_subnet_v2":            resourceNetworkingSubnetV2(),
			"opentelekomcloud_networking_floatingip_v2":        resourceNetworkingFloatingIPV2(),
			"opentelekomcloud_networking_port_v2":              resourceNetworkingPortV2(),
			"opentelekomcloud_networking_router_v2":            resourceNetworkingRouterV2(),
			"opentelekomcloud_networking_router_interface_v2":  resourceNetworkingRouterInterfaceV2(),
			"opentelekomcloud_networking_router_route_v2":      resourceNetworkingRouterRouteV2(),
			"opentelekomcloud_networking_secgroup_v2":          resourceNetworkingSecGroupV2(),
			"opentelekomcloud_networking_secgroup_rule_v2":     resourceNetworkingSecGroupRuleV2(),
<<<<<<< HEAD
			"opentelekomcloud_objectstorage_container_v1":      resourceObjectStorageContainerV1(),
			"opentelekomcloud_s3_bucket":                       resourceAwsS3Bucket(),
			"opentelekomcloud_s3_bucket_policy":                resourceAwsS3BucketPolicy(),
			"opentelekomcloud_s3_bucket_object":                resourceAwsS3BucketObject(),
=======
>>>>>>> 78e3522d
		},

		ConfigureFunc: configureProvider,
	}
}

var descriptions map[string]string

func init() {
	descriptions = map[string]string{
		"access_key": "The access key for API operations. You can retrieve this\n" +
			"from the 'Security & Credentials' section of the AWS console.",

		"secret_key": "The secret key for API operations. You can retrieve this\n" +
			"from the 'Security & Credentials' section of the AWS console.",

		"auth_url": "The Identity authentication URL.",

		"region": "The OpenTelekomCloud region to connect to.",

		"user_name": "Username to login with.",

		"user_id": "User ID to login with.",

		"tenant_id": "The ID of the Tenant (Identity v2) or Project (Identity v3)\n" +
			"to login with.",

		"tenant_name": "The name of the Tenant (Identity v2) or Project (Identity v3)\n" +
			"to login with.",

		"password": "Password to login with.",

		"token": "Authentication token to use as an alternative to username/password.",

		"domain_id": "The ID of the Domain to scope to (Identity v3).",

		"domain_name": "The name of the Domain to scope to (Identity v3).",

		"insecure": "Trust self-signed certificates.",

		"cacert_file": "A Custom CA certificate.",

		"endpoint_type": "The catalog endpoint type to use.",

		"cert": "A client certificate to authenticate with.",

		"key": "A client private key to authenticate with.",

		"swauth": "Use Swift's authentication system instead of Keystone. Only used for\n" +
			"interaction with Swift.",
	}
}

func configureProvider(d *schema.ResourceData) (interface{}, error) {
	config := Config{
		AccessKey:        d.Get("access_key").(string),
		SecretKey:        d.Get("secret_key").(string),
		CACertFile:       d.Get("cacert_file").(string),
		ClientCertFile:   d.Get("cert").(string),
		ClientKeyFile:    d.Get("key").(string),
		DomainID:         d.Get("domain_id").(string),
		DomainName:       d.Get("domain_name").(string),
		EndpointType:     d.Get("endpoint_type").(string),
		IdentityEndpoint: d.Get("auth_url").(string),
		Insecure:         d.Get("insecure").(bool),
		Password:         d.Get("password").(string),
		Region:           d.Get("region").(string),
		Swauth:           d.Get("swauth").(bool),
		Token:            d.Get("token").(string),
		TenantID:         d.Get("tenant_id").(string),
		TenantName:       d.Get("tenant_name").(string),
		Username:         d.Get("user_name").(string),
		UserID:           d.Get("user_id").(string),
	}

	if err := config.LoadAndValidate(); err != nil {
		return nil, err
	}

	return &config, nil
}<|MERGE_RESOLUTION|>--- conflicted
+++ resolved
@@ -159,10 +159,7 @@
 			"opentelekomcloud_images_image_v2":        dataSourceImagesImageV2(),
 			"opentelekomcloud_networking_network_v2":  dataSourceNetworkingNetworkV2(),
 			"opentelekomcloud_networking_secgroup_v2": dataSourceNetworkingSecGroupV2(),
-<<<<<<< HEAD
 			"opentelekomcloud_s3_bucket_object":       dataSourceAwsS3BucketObject(),
-=======
->>>>>>> 78e3522d
 		},
 
 		ResourcesMap: map[string]*schema.Resource{
@@ -197,13 +194,9 @@
 			"opentelekomcloud_networking_router_route_v2":      resourceNetworkingRouterRouteV2(),
 			"opentelekomcloud_networking_secgroup_v2":          resourceNetworkingSecGroupV2(),
 			"opentelekomcloud_networking_secgroup_rule_v2":     resourceNetworkingSecGroupRuleV2(),
-<<<<<<< HEAD
-			"opentelekomcloud_objectstorage_container_v1":      resourceObjectStorageContainerV1(),
 			"opentelekomcloud_s3_bucket":                       resourceAwsS3Bucket(),
 			"opentelekomcloud_s3_bucket_policy":                resourceAwsS3BucketPolicy(),
 			"opentelekomcloud_s3_bucket_object":                resourceAwsS3BucketObject(),
-=======
->>>>>>> 78e3522d
 		},
 
 		ConfigureFunc: configureProvider,
