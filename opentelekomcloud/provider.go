--- conflicted
+++ resolved
@@ -493,11 +493,8 @@
 			"opentelekomcloud_waf_dedicated_policy_v1":            waf.ResourceWafDedicatedPolicy(),
 			"opentelekomcloud_waf_dedicated_certificate_v1":       waf.ResourceWafDedicatedCertificateV1(),
 			"opentelekomcloud_waf_dedicated_cc_rule_v1":           waf.ResourceWafDedicatedCcRuleV1(),
-<<<<<<< HEAD
-			"opentelekomcloud_waf_dedicated_data_masking_rule_v1": waf.ResourceWafDedicatedDataMaskingRuleV1(),
-=======
 			"opentelekomcloud_waf_dedicated_anti_crawler_rule_v1": waf.ResourceWafDedicatedAntiCrawlerRuleV1(),
->>>>>>> e2262509
+      "opentelekomcloud_waf_dedicated_data_masking_rule_v1": waf.ResourceWafDedicatedDataMaskingRuleV1(),
 		},
 	}
 
