--- conflicted
+++ resolved
@@ -368,12 +368,9 @@
 			"opentelekomcloud_css_cluster_v1":                            css.ResourceCssClusterV1(),
 			"opentelekomcloud_css_snapshot_configuration_v1":             css.ResourceCssSnapshotConfigurationV1(),
 			"opentelekomcloud_direct_connect_v2":                         dcaas.ResourceDirectConnectV2(),
-<<<<<<< HEAD
+			"opentelekomcloud_dc_endpoint_group_v2":                      dcaas.ResourceDCEndpointGroupV2(),
 			"opentelekomcloud_direct_connect_virtual_interface_v2":       dcaas.ResourceVirtualInterfaceV2(),
 			"opentelekomcloud_direct_connect_virtual_gateway_v2":         dcaas.ResourceVirtualGatewayV2(),
-=======
-			"opentelekomcloud_dc_endpoint_group_v2":                      dcaas.ResourceDCEndpointGroupV2(),
->>>>>>> 51e05faa
 			"opentelekomcloud_dcs_instance_v1":                           dcs.ResourceDcsInstanceV1(),
 			"opentelekomcloud_dds_instance_v3":                           dds.ResourceDdsInstanceV3(),
 			"opentelekomcloud_deh_host_v1":                               deh.ResourceDeHHostV1(),
