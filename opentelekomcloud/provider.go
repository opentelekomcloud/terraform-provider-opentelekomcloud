--- conflicted
+++ resolved
@@ -156,7 +156,6 @@
 		},
 
 		DataSourcesMap: map[string]*schema.Resource{
-<<<<<<< HEAD
 			"opentelekomcloud_images_image_v2":            dataSourceImagesImageV2(),
 			"opentelekomcloud_networking_network_v2":      dataSourceNetworkingNetworkV2(),
 			"opentelekomcloud_networking_secgroup_v2":     dataSourceNetworkingSecGroupV2(),
@@ -172,25 +171,9 @@
 			"opentelekomcloud_vpc_subnet_ids_v1":          dataSourceVpcSubnetIdsV1(),
 			"opentelekomcloud_rts_software_deployment_v1": dataSourceRtsSoftwareDeploymentV1(),
 			"opentelekomcloud_rts_software_config_v1":     dataSourceRtsSoftwareConfigV1(),
-			"opentelekomcloud_sfs_file_system_v2":         dataSourceSFSFileSystemV2(),
-=======
-			"opentelekomcloud_images_image_v2":           dataSourceImagesImageV2(),
-			"opentelekomcloud_networking_network_v2":     dataSourceNetworkingNetworkV2(),
-			"opentelekomcloud_networking_secgroup_v2":    dataSourceNetworkingSecGroupV2(),
-			"opentelekomcloud_s3_bucket_object":          dataSourceS3BucketObject(),
-			"opentelekomcloud_kms_key_v1":                dataSourceKmsKeyV1(),
-			"opentelekomcloud_kms_data_key_v1":           dataSourceKmsDataKeyV1(),
-			"opentelekomcloud_rds_flavors_v1":            dataSourceRdsFlavorV1(),
-			"opentelekomcloud_vpc_v1":                    dataSourceVirtualPrivateCloudVpcV1(),
-			"opentelekomcloud_vpc_peering_connection_v2": dataSourceVpcPeeringConnectionV2(),
-			"opentelekomcloud_vpc_route_v2":              dataSourceVPCRouteV2(),
-			"opentelekomcloud_vpc_route_ids_v2":          dataSourceVPCRouteIdsV2(),
-			"opentelekomcloud_vpc_subnet_v1":             dataSourceVpcSubnetV1(),
-			"opentelekomcloud_vpc_subnet_ids_v1":         dataSourceVpcSubnetIdsV1(),
 			"opentelekomcloud_rts_stack_v1":              dataSourceRTSStackV1(),
 			"opentelekomcloud_rts_stack_resource_v1":     dataSourceRTSStackResourcesV1(),
 			"opentelekomcloud_sfs_file_system_v2":        dataSourceSFSFileSystemV2(),
->>>>>>> 70f27382
 		},
 
 		ResourcesMap: map[string]*schema.Resource{
@@ -240,12 +223,9 @@
 			"opentelekomcloud_vpc_peering_connection_accepter_v2": resourceVpcPeeringConnectionAccepterV2(),
 			"opentelekomcloud_vpc_route_v2":                       resourceVPCRouteV2(),
 			"opentelekomcloud_vpc_subnet_v1":                      resourceVpcSubnetV1(),
-<<<<<<< HEAD
 			"opentelekomcloud_rts_software_deployment_v1":         resourceRtsSoftwareDeploymentV1(),
 			"opentelekomcloud_rts_software_config_v1":             resourceSoftwareConfigV1(),
-=======
 			"opentelekomcloud_rts_stack_v1":                       resourceRTSStackV1(),
->>>>>>> 70f27382
 			"opentelekomcloud_sfs_file_system_v2":                 resourceSFSFileSystemV2(),
 		},
 
