--- conflicted
+++ resolved
@@ -244,11 +244,8 @@
 			"opentelekomcloud_as_group_v1":                        resourceASGroup(),
 			"opentelekomcloud_as_policy_v1":                       resourceASPolicy(),
 			"opentelekomcloud_blockstorage_volume_v2":             resourceBlockStorageVolumeV2(),
-<<<<<<< HEAD
+			"opentelekomcloud_cbr_policy_v3":                      resourceCBRPolicyV3(),
 			"opentelekomcloud_cce_addon_v3":                       resourceCCEAddonV3(),
-=======
-			"opentelekomcloud_cbr_policy_v3":                      resourceCBRPolicyV3(),
->>>>>>> 8b685c55
 			"opentelekomcloud_cce_cluster_v3":                     resourceCCEClusterV3(),
 			"opentelekomcloud_cce_node_v3":                        resourceCCENodeV3(),
 			"opentelekomcloud_ces_alarmrule":                      resourceAlarmRule(),
