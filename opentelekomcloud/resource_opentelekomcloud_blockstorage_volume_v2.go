--- conflicted
+++ resolved
@@ -249,18 +249,14 @@
 		attachments[i]["device"] = attachment.Device
 		log.Printf("[DEBUG] attachment: %v", attachment)
 	}
-<<<<<<< HEAD
 	if err := d.Set("attachment", attachments); err != nil {
 		return fmt.Errorf("[DEBUG] Error saving attachment to state for OpenTelekomCloud block storage (%s): %s", d.Id(), err)
 	}
-=======
-	d.Set("attachment", attachments)
 	taglist, err := GetVolumeTags(blockStorageClient, "volumes", v.ID)
 	if err != nil {
 		return fmt.Errorf("Error fetching tags for volume (%s): %s", v.ID, err)
 	}
 	d.Set("tags", taglist)
->>>>>>> 3d11ff95
 
 	return nil
 }
