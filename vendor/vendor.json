--- conflicted
+++ resolved
@@ -440,13 +440,8 @@
 		{
 			"checksumSHA1": "tvOf0FGjKmpz9vZD0ZBHtcMFpwI=",
 			"path": "github.com/gophercloud/gophercloud/openstack/networking/v2/extensions/layer3/routers",
-<<<<<<< HEAD
 			"revision": "e25975f29734719dc6071b3683ca40dbb1937cc1",
 			"revisionTime": "2018-04-25T00:11:59Z"
-=======
-			"revision": "c8f12c6e39d96d0e07f0976e184ea0308cb6aaf0",
-			"revisionTime": "2016-10-11T16:29:10Z"
->>>>>>> 75e88703
 		},
 		{
 			"checksumSHA1": "mhpwj5tPv7Uw5aUfC55fhLPBcKo=",
