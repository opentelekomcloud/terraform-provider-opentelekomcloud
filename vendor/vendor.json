{
	"comment": "",
	"ignore": "test",
	"package": [
		{
			"checksumSHA1": "ly9VLPE9GKo2U7mnbZyjb2LDQ3w=",
			"path": "github.com/Unknwon/com",
			"revision": "28b053d5a2923b87ce8c5a08f3af779894a72758",
			"revisionTime": "2015-10-08T13:54:07Z"
		},
		{
			"checksumSHA1": "FIL83loX9V9APvGQIjJpbxq53F0=",
			"path": "github.com/apparentlymart/go-cidr/cidr",
			"revision": "7e4b007599d4e2076d9a81be723b3912852dda2c",
			"revisionTime": "2017-04-18T07:21:50Z"
		},
		{
			"checksumSHA1": "+2yCNqbcf7VcavAptooQReTGiHY=",
			"path": "github.com/apparentlymart/go-rundeck-api",
			"revision": "f6af74d34d1ef69a511c59173876fc1174c11f0d",
			"revisionTime": "2016-08-26T14:30:32Z"
		},
		{
			"checksumSHA1": "fFU9OeM0pKWGL3D+Fa3PmHSjjLg=",
			"path": "github.com/aws/aws-sdk-go/aws",
			"revision": "be4fa13e47938e4801fada8c8ca3d1867ad3dcb3",
			"revisionTime": "2017-06-02T18:54:01Z",
			"version": "v1.8.34",
			"versionExact": "v1.8.34"
		},
		{
			"checksumSHA1": "Y9W+4GimK4Fuxq+vyIskVYFRnX4=",
			"path": "github.com/aws/aws-sdk-go/aws/awserr",
			"revision": "be4fa13e47938e4801fada8c8ca3d1867ad3dcb3",
			"revisionTime": "2017-06-02T18:54:01Z",
			"version": "v1.8.34",
			"versionExact": "v1.8.34"
		},
		{
			"checksumSHA1": "yyYr41HZ1Aq0hWc3J5ijXwYEcac=",
			"path": "github.com/aws/aws-sdk-go/aws/awsutil",
			"revision": "be4fa13e47938e4801fada8c8ca3d1867ad3dcb3",
			"revisionTime": "2017-06-02T18:54:01Z",
			"version": "v1.8.34",
			"versionExact": "v1.8.34"
		},
		{
			"checksumSHA1": "gcA6wFbLBJLLO/6g+AH9QoQQX1U=",
			"path": "github.com/aws/aws-sdk-go/aws/client",
			"revision": "be4fa13e47938e4801fada8c8ca3d1867ad3dcb3",
			"revisionTime": "2017-06-02T18:54:01Z",
			"version": "v1.8.34",
			"versionExact": "v1.8.34"
		},
		{
			"checksumSHA1": "ieAJ+Cvp/PKv1LpUEnUXpc3OI6E=",
			"path": "github.com/aws/aws-sdk-go/aws/client/metadata",
			"revision": "be4fa13e47938e4801fada8c8ca3d1867ad3dcb3",
			"revisionTime": "2017-06-02T18:54:01Z",
			"version": "v1.8.34",
			"versionExact": "v1.8.34"
		},
		{
			"checksumSHA1": "7/8j/q0TWtOgXyvEcv4B2Dhl00o=",
			"path": "github.com/aws/aws-sdk-go/aws/corehandlers",
			"revision": "be4fa13e47938e4801fada8c8ca3d1867ad3dcb3",
			"revisionTime": "2017-06-02T18:54:01Z",
			"version": "v1.8.34",
			"versionExact": "v1.8.34"
		},
		{
			"checksumSHA1": "Y+cPwQL0dZMyqp3wI+KJWmA9KQ8=",
			"path": "github.com/aws/aws-sdk-go/aws/credentials",
			"revision": "be4fa13e47938e4801fada8c8ca3d1867ad3dcb3",
			"revisionTime": "2017-06-02T18:54:01Z",
			"version": "v1.8.34",
			"versionExact": "v1.8.34"
		},
		{
			"checksumSHA1": "u3GOAJLmdvbuNUeUEcZSEAOeL/0=",
			"path": "github.com/aws/aws-sdk-go/aws/credentials/ec2rolecreds",
			"revision": "be4fa13e47938e4801fada8c8ca3d1867ad3dcb3",
			"revisionTime": "2017-06-02T18:54:01Z",
			"version": "v1.8.34",
			"versionExact": "v1.8.34"
		},
		{
			"checksumSHA1": "NUJUTWlc1sV8b7WjfiYc4JZbXl0=",
			"path": "github.com/aws/aws-sdk-go/aws/credentials/endpointcreds",
			"revision": "be4fa13e47938e4801fada8c8ca3d1867ad3dcb3",
			"revisionTime": "2017-06-02T18:54:01Z",
			"version": "v1.8.34",
			"versionExact": "v1.8.34"
		},
		{
			"checksumSHA1": "JEYqmF83O5n5bHkupAzA6STm0no=",
			"path": "github.com/aws/aws-sdk-go/aws/credentials/stscreds",
			"revision": "be4fa13e47938e4801fada8c8ca3d1867ad3dcb3",
			"revisionTime": "2017-06-02T18:54:01Z",
			"version": "v1.8.34",
			"versionExact": "v1.8.34"
		},
		{
			"checksumSHA1": "ZdtYh3ZHSgP/WEIaqwJHTEhpkbs=",
			"path": "github.com/aws/aws-sdk-go/aws/defaults",
			"revision": "be4fa13e47938e4801fada8c8ca3d1867ad3dcb3",
			"revisionTime": "2017-06-02T18:54:01Z",
			"version": "v1.8.34",
			"versionExact": "v1.8.34"
		},
		{
			"checksumSHA1": "/EXbk/z2TWjWc1Hvb4QYs3Wmhb8=",
			"path": "github.com/aws/aws-sdk-go/aws/ec2metadata",
			"revision": "be4fa13e47938e4801fada8c8ca3d1867ad3dcb3",
			"revisionTime": "2017-06-02T18:54:01Z",
			"version": "v1.8.34",
			"versionExact": "v1.8.34"
		},
		{
			"checksumSHA1": "vaHB7ND2ZMMwBwrdT0KJUKT1VaM=",
			"path": "github.com/aws/aws-sdk-go/aws/endpoints",
			"revision": "be4fa13e47938e4801fada8c8ca3d1867ad3dcb3",
			"revisionTime": "2017-06-02T18:54:01Z",
			"version": "v1.8.34",
			"versionExact": "v1.8.34"
		},
		{
			"checksumSHA1": "Utpqcq3J2hqoaKEsjI7kDF9bUkg=",
			"path": "github.com/aws/aws-sdk-go/aws/request",
			"revision": "be4fa13e47938e4801fada8c8ca3d1867ad3dcb3",
			"revisionTime": "2017-06-02T18:54:01Z",
			"version": "v1.8.34",
			"versionExact": "v1.8.34"
		},
		{
			"checksumSHA1": "Y20DEtMtbfE9qTtmoi2NYV1x7aA=",
			"path": "github.com/aws/aws-sdk-go/aws/session",
			"revision": "be4fa13e47938e4801fada8c8ca3d1867ad3dcb3",
			"revisionTime": "2017-06-02T18:54:01Z",
			"version": "v1.8.34",
			"versionExact": "v1.8.34"
		},
		{
			"checksumSHA1": "SvIsunO8D9MEKbetMENA4WRnyeE=",
			"path": "github.com/aws/aws-sdk-go/aws/signer/v4",
			"revision": "be4fa13e47938e4801fada8c8ca3d1867ad3dcb3",
			"revisionTime": "2017-06-02T18:54:01Z",
			"version": "v1.8.34",
			"versionExact": "v1.8.34"
		},
		{
			"checksumSHA1": "04ypv4x12l4q0TksA1zEVsmgpvw=",
			"path": "github.com/aws/aws-sdk-go/internal/shareddefaults",
			"revision": "be4fa13e47938e4801fada8c8ca3d1867ad3dcb3",
			"revisionTime": "2017-06-02T18:54:01Z",
			"version": "v1.8.34",
			"versionExact": "v1.8.34"
		},
		{
			"checksumSHA1": "wk7EyvDaHwb5qqoOP/4d3cV0708=",
			"path": "github.com/aws/aws-sdk-go/private/protocol",
			"revision": "be4fa13e47938e4801fada8c8ca3d1867ad3dcb3",
			"revisionTime": "2017-06-02T18:54:01Z",
			"version": "v1.8.34",
			"versionExact": "v1.8.34"
		},
		{
			"checksumSHA1": "1QmQ3FqV37w0Zi44qv8pA1GeR0A=",
			"path": "github.com/aws/aws-sdk-go/private/protocol/ec2query",
			"revision": "f93b927be230712e3587ed606bba8f43e340c4ca",
			"revisionTime": "2017-09-25T21:39:39Z"
		},
		{
			"checksumSHA1": "p2ZuRTVAVMHCbAsSXYcCem3xNAk=",
			"path": "github.com/aws/aws-sdk-go/private/protocol/json",
			"revision": "f93b927be230712e3587ed606bba8f43e340c4ca",
			"revisionTime": "2017-09-25T21:39:39Z"
		},
		{
			"checksumSHA1": "O6hcK24yI6w7FA+g4Pbr+eQ7pys=",
			"path": "github.com/aws/aws-sdk-go/private/protocol/json/jsonutil",
			"revision": "f93b927be230712e3587ed606bba8f43e340c4ca",
			"revisionTime": "2017-09-25T21:39:39Z"
		},
		{
			"checksumSHA1": "R00RL5jJXRYq1iiK1+PGvMfvXyM=",
			"path": "github.com/aws/aws-sdk-go/private/protocol/jsonrpc",
			"revision": "f93b927be230712e3587ed606bba8f43e340c4ca",
			"revisionTime": "2017-09-25T21:39:39Z"
		},
		{
			"checksumSHA1": "ZqY5RWavBLWTo6j9xqdyBEaNFRk=",
			"path": "github.com/aws/aws-sdk-go/private/protocol/query",
			"revision": "be4fa13e47938e4801fada8c8ca3d1867ad3dcb3",
			"revisionTime": "2017-06-02T18:54:01Z",
			"version": "v1.8.34",
			"versionExact": "v1.8.34"
		},
		{
			"checksumSHA1": "Drt1JfLMa0DQEZLWrnMlTWaIcC8=",
			"path": "github.com/aws/aws-sdk-go/private/protocol/query/queryutil",
			"revision": "be4fa13e47938e4801fada8c8ca3d1867ad3dcb3",
			"revisionTime": "2017-06-02T18:54:01Z",
			"version": "v1.8.34",
			"versionExact": "v1.8.34"
		},
		{
			"checksumSHA1": "VCTh+dEaqqhog5ncy/WTt9+/gFM=",
			"path": "github.com/aws/aws-sdk-go/private/protocol/rest",
			"revision": "be4fa13e47938e4801fada8c8ca3d1867ad3dcb3",
			"revisionTime": "2017-06-02T18:54:01Z",
			"version": "v1.8.34",
			"versionExact": "v1.8.34"
		},
		{
			"checksumSHA1": "ODo+ko8D6unAxZuN1jGzMcN4QCc=",
			"path": "github.com/aws/aws-sdk-go/private/protocol/restxml",
			"revision": "be4fa13e47938e4801fada8c8ca3d1867ad3dcb3",
			"revisionTime": "2017-06-02T18:54:01Z",
			"version": "v1.8.34",
			"versionExact": "v1.8.34"
		},
		{
			"checksumSHA1": "tRAM5zGLojXM3oLvo5omKoqbhFY=",
			"path": "github.com/aws/aws-sdk-go/private/protocol/xml",
			"revision": "f93b927be230712e3587ed606bba8f43e340c4ca",
			"revisionTime": "2017-09-25T21:39:39Z"
		},
		{
			"checksumSHA1": "0qYPUga28aQVkxZgBR3Z86AbGUQ=",
			"path": "github.com/aws/aws-sdk-go/private/protocol/xml/xmlutil",
			"revision": "be4fa13e47938e4801fada8c8ca3d1867ad3dcb3",
			"revisionTime": "2017-06-02T18:54:01Z",
			"version": "v1.8.34",
			"versionExact": "v1.8.34"
		},
		{
			"checksumSHA1": "ycd0mxQjtWfbtlk+W2N7N6QdxFw=",
			"path": "github.com/aws/aws-sdk-go/service/dynamodb",
			"revision": "f93b927be230712e3587ed606bba8f43e340c4ca",
			"revisionTime": "2017-09-25T21:39:39Z"
		},
		{
			"checksumSHA1": "HE/+FEol1Fjk6ifG/Xms4asgSKI=",
			"path": "github.com/aws/aws-sdk-go/service/ec2",
			"revision": "f93b927be230712e3587ed606bba8f43e340c4ca",
			"revisionTime": "2017-09-25T21:39:39Z"
		},
		{
			"checksumSHA1": "a+tKLYUEM3ZftY52P2ywtIxlCxE=",
			"path": "github.com/aws/aws-sdk-go/service/iam",
			"revision": "a28db88bdcd87b7023011ebc987b155d6d52411b",
			"revisionTime": "2017-10-17T21:13:06Z"
		},
		{
			"checksumSHA1": "krqUUMDYRN2ohYcumxZl8BTR5EQ=",
			"path": "github.com/aws/aws-sdk-go/service/s3",
			"revision": "be4fa13e47938e4801fada8c8ca3d1867ad3dcb3",
			"revisionTime": "2017-06-02T18:54:01Z",
			"version": "v1.8.34",
			"versionExact": "v1.8.34"
		},
		{
			"checksumSHA1": "VH5y62f+SDyEIqnTibiPtQ687i8=",
			"path": "github.com/aws/aws-sdk-go/service/sts",
			"revision": "be4fa13e47938e4801fada8c8ca3d1867ad3dcb3",
			"revisionTime": "2017-06-02T18:54:01Z",
			"version": "v1.8.34",
			"versionExact": "v1.8.34"
		},
		{
			"checksumSHA1": "nqw2Qn5xUklssHTubS5HDvEL9L4=",
			"path": "github.com/bgentry/go-netrc/netrc",
			"revision": "9fd32a8b3d3d3f9d43c341bfe098430e07609480",
			"revisionTime": "2014-04-22T17:41:19Z"
		},
		{
			"checksumSHA1": "OT4XN9z5k69e2RsMSpwW74B+yk4=",
			"path": "github.com/blang/semver",
			"revision": "2ee87856327ba09384cabd113bc6b5d174e9ec0f",
			"revisionTime": "2017-07-27T06:48:18Z"
		},
		{
			"checksumSHA1": "dvabztWVQX8f6oMLRyv4dLH+TGY=",
			"path": "github.com/davecgh/go-spew/spew",
			"revision": "346938d642f2ec3594ed81d874461961cd0faa76",
			"revisionTime": "2016-10-29T20:57:26Z"
		},
		{
			"checksumSHA1": "BCv50o5pDkoSG3vYKOSai1Z8p3w=",
			"path": "github.com/fsouza/go-dockerclient",
			"revision": "1d4f4ae73768d3ca16a6fb964694f58dc5eba601",
			"revisionTime": "2016-04-27T17:25:47Z",
			"tree": true
		},
		{
			"checksumSHA1": "QTqcF26Y2e0SHe2Z+2wj+fedud4=",
			"path": "github.com/gophercloud/gophercloud",
			"revision": "742711cc8de71a9a3206c5742a51d3a1e747ed4f",
			"revisionTime": "2017-06-11T02:26:12Z"
		},
		{
			"checksumSHA1": "b7g9TcU1OmW7e2UySYeOAmcfHpY=",
			"path": "github.com/gophercloud/gophercloud/internal",
			"revision": "64e5161c25fde7f0ccfb85f9af29ed22eeab4cd0",
			"revisionTime": "2017-06-11T02:52:58Z"
		},
		{
			"checksumSHA1": "24DO5BEQdFKNl1rfWgI2b4+ry5U=",
			"path": "github.com/gophercloud/gophercloud/openstack",
			"revision": "5acaa3ca48cf185c261f816bdbabf05bf4e55375",
			"revisionTime": "2017-06-05T13:58:45Z"
		},
		{
			"checksumSHA1": "B4IXSmq364HcBruvvV0QjDFxZgc=",
			"path": "github.com/gophercloud/gophercloud/openstack/blockstorage/v2/volumes",
			"revision": "98d0162076e5ac4f47a4b7ce531234fc4b91aa79",
			"revisionTime": "2017-01-12T20:24:42Z"
		},
		{
			"checksumSHA1": "y49Ur726Juznj85+23ZgqMvehgg=",
			"path": "github.com/gophercloud/gophercloud/openstack/compute/v2/extensions/availabilityzones",
			"revision": "0f64da0e36de86a0ca1a8f2fc1b0570a0d3f7504",
			"revisionTime": "2017-03-10T01:59:53Z"
		},
		{
			"checksumSHA1": "w2wHF5eEBE89ZYlkS9GAJsSIq9U=",
			"path": "github.com/gophercloud/gophercloud/openstack/compute/v2/extensions/bootfromvolume",
			"revision": "f1f404184ec6dea322bd21b56c99703c361c9c0b",
			"revisionTime": "2016-10-13T23:42:25Z"
		},
		{
			"checksumSHA1": "e7AW3YDVYJPKUjpqsB4AL9RRlTw=",
			"path": "github.com/gophercloud/gophercloud/openstack/compute/v2/extensions/floatingips",
			"revision": "4d2266c1ea7b9bf64e6e595bb02a61b6c29fceba",
			"revisionTime": "2017-01-19T23:57:50Z"
		},
		{
			"checksumSHA1": "bx6QnHtpgB6nKmN4QRVKa5PszqY=",
			"path": "github.com/gophercloud/gophercloud/openstack/compute/v2/extensions/keypairs",
			"revision": "9a5595b8ffe429439c63781cdc312c254e4ad990",
			"revisionTime": "2017-03-13T18:04:29Z"
		},
		{
			"checksumSHA1": "2OCKRUFv9XNtRoMWxP6R6nTLlIA=",
			"path": "github.com/gophercloud/gophercloud/openstack/compute/v2/extensions/schedulerhints",
			"revision": "f41a5877f4f19858756b7219164f14851cdc48f8",
			"revisionTime": "2017-05-09T05:08:52Z"
		},
		{
			"checksumSHA1": "jNrUTQf+9dYfaD7YqvKwC+kGvyY=",
			"path": "github.com/gophercloud/gophercloud/openstack/compute/v2/extensions/secgroups",
			"revision": "368deee20062b2c7a043f792d7d998abe621872e",
			"revisionTime": "2017-01-12T21:19:23Z"
		},
		{
			"checksumSHA1": "ci4gzd7Uy9JC4NcQ2ms19pjtW6s=",
			"path": "github.com/gophercloud/gophercloud/openstack/compute/v2/extensions/servergroups",
			"revision": "c8f12c6e39d96d0e07f0976e184ea0308cb6aaf0",
			"revisionTime": "2016-10-11T16:29:10Z"
		},
		{
			"checksumSHA1": "qBpGbX7LQMPATdO8XyQmU7IXDiI=",
			"path": "github.com/gophercloud/gophercloud/openstack/compute/v2/extensions/startstop",
			"revision": "c8f12c6e39d96d0e07f0976e184ea0308cb6aaf0",
			"revisionTime": "2016-10-11T16:29:10Z"
		},
		{
			"checksumSHA1": "BLDvfkgs1wCouMzMDzdr1bPpH/4=",
			"path": "github.com/gophercloud/gophercloud/openstack/compute/v2/extensions/tags",
			"revision": "19e3c0004e7056daf7509a160a019e7c2e5d99c5",
			"revisionTime": "2017-12-09T23:33:19Z"
		},
		{
			"checksumSHA1": "5JuziAp9BSRA/z+8pTjVLTWeTw4=",
			"path": "github.com/gophercloud/gophercloud/openstack/compute/v2/extensions/tenantnetworks",
			"revision": "c8f12c6e39d96d0e07f0976e184ea0308cb6aaf0",
			"revisionTime": "2016-10-11T16:29:10Z"
		},
		{
			"checksumSHA1": "2VNgU0F9PDax5VKClvMLmbzuksw=",
			"path": "github.com/gophercloud/gophercloud/openstack/compute/v2/extensions/volumeattach",
			"revision": "c8f12c6e39d96d0e07f0976e184ea0308cb6aaf0",
			"revisionTime": "2016-10-11T16:29:10Z"
		},
		{
			"checksumSHA1": "vTyXSR+Znw7/o/70UBOWG0F09r8=",
			"path": "github.com/gophercloud/gophercloud/openstack/compute/v2/flavors",
			"revision": "81a3d5b517a645123c0659518ac468bb14588619",
			"revisionTime": "2017-06-01T02:07:29Z"
		},
		{
			"checksumSHA1": "Rnzx2YgOD41k8KoPA08tR992PxQ=",
			"path": "github.com/gophercloud/gophercloud/openstack/compute/v2/images",
			"revision": "afdc3501e9cdb5025030acfc40c4c76125fa9991",
			"revisionTime": "2017-03-10T01:51:37Z"
		},
		{
			"checksumSHA1": "CJWHn6ljZbuCIB/A5GLrOfbiEVE=",
			"path": "github.com/gophercloud/gophercloud/openstack/compute/v2/servers",
			"revision": "177ebbf9d6d507338a9e9d7edeabd0cd26b9f9a9",
			"revisionTime": "2017-07-10T21:03:43Z"
		},
		{
			"checksumSHA1": "S8bHmOP+NjtlYioJC89zIBVvhYc=",
			"path": "github.com/gophercloud/gophercloud/openstack/identity/v2/tenants",
			"revision": "aefa6567f3b07f2588182d717c949f9599c069df",
			"revisionTime": "2017-06-18T12:04:37Z"
		},
		{
			"checksumSHA1": "AvUU5En9YpG25iLlcAPDgcQODjI=",
			"path": "github.com/gophercloud/gophercloud/openstack/identity/v2/tokens",
			"revision": "742711cc8de71a9a3206c5742a51d3a1e747ed4f",
			"revisionTime": "2017-06-11T02:26:12Z"
		},
		{
			"checksumSHA1": "rqE0NwmQ9qhXADXxg3DcuZ4A3wk=",
			"path": "github.com/gophercloud/gophercloud/openstack/identity/v3/tokens",
			"revision": "0eedcd62d23091e059571041a4c6466ebf3b7a0a",
			"revisionTime": "2017-06-20T23:20:15Z"
		},
		{
			"checksumSHA1": "5+wNKnxGvSGV8lHS+7km0ZiNEts=",
			"path": "github.com/gophercloud/gophercloud/openstack/imageservice/v2/imagedata",
			"revision": "f47ca3a2d457dd4601b823eb17ecc3094baf5fab",
			"revisionTime": "2017-02-17T17:23:12Z"
		},
		{
			"checksumSHA1": "p2ivHupXGBmyHkusnob2NsbsCQk=",
			"path": "github.com/gophercloud/gophercloud/openstack/imageservice/v2/images",
			"revision": "bbcedc5ce8144390ac7258df47721a9aa93be473",
			"revisionTime": "2017-06-13T19:06:50Z"
		},
		{
			"checksumSHA1": "uCWcJXDBstBRPAcnY2Ri+xU+9mY=",
			"path": "github.com/gophercloud/gophercloud/openstack/networking/v2/extensions/layer3/floatingips",
			"revision": "b4776e84e391a9eeaee6257c733090e0ebd74f0d",
			"revisionTime": "2017-07-18T08:44:09Z"
		},
		{
			"checksumSHA1": "tvOf0FGjKmpz9vZD0ZBHtcMFpwI=",
			"path": "github.com/gophercloud/gophercloud/openstack/networking/v2/extensions/layer3/routers",
			"revision": "e25975f29734719dc6071b3683ca40dbb1937cc1",
			"revisionTime": "2018-04-25T00:11:59Z"
		},
		{
			"checksumSHA1": "mhpwj5tPv7Uw5aUfC55fhLPBcKo=",
			"path": "github.com/gophercloud/gophercloud/openstack/networking/v2/extensions/lbaas_v2/listeners",
			"revision": "c8f12c6e39d96d0e07f0976e184ea0308cb6aaf0",
			"revisionTime": "2016-10-11T16:29:10Z"
		},
		{
			"checksumSHA1": "5efJz6UH7JCFeav5ZCCzicXCFTU=",
			"path": "github.com/gophercloud/gophercloud/openstack/networking/v2/extensions/lbaas_v2/loadbalancers",
			"revision": "c8f12c6e39d96d0e07f0976e184ea0308cb6aaf0",
			"revisionTime": "2016-10-11T16:29:10Z"
		},
		{
			"checksumSHA1": "TVFgBTz7B6bb1R4TWdgAkbE1/fk=",
			"path": "github.com/gophercloud/gophercloud/openstack/networking/v2/extensions/lbaas_v2/monitors",
			"revision": "c8f12c6e39d96d0e07f0976e184ea0308cb6aaf0",
			"revisionTime": "2016-10-11T16:29:10Z"
		},
		{
			"checksumSHA1": "xirjw9vJIN6rmkT3T56bfPfOLUM=",
			"path": "github.com/gophercloud/gophercloud/openstack/networking/v2/extensions/lbaas_v2/pools",
			"revision": "c8f12c6e39d96d0e07f0976e184ea0308cb6aaf0",
			"revisionTime": "2016-10-11T16:29:10Z"
		},
		{
			"checksumSHA1": "z4Wpu5WejbJzYMztu8UlCR3riBA=",
			"path": "github.com/gophercloud/gophercloud/openstack/networking/v2/extensions/provider",
			"revision": "4e278684b26b2644bcd24488b00b594e55e8e5b3",
			"revisionTime": "2017-05-21T02:01:30Z"
		},
		{
			"checksumSHA1": "qabBGU1tfT99h1YXyxO9nGxMghE=",
			"path": "github.com/gophercloud/gophercloud/openstack/networking/v2/extensions/security/groups",
			"revision": "3027adb1ce72bc52b87b2decccc7852574b90031",
			"revisionTime": "2017-05-24T13:09:59Z"
		},
		{
			"checksumSHA1": "E/5q7DTCoOD15K1KGFXSwFCGDE4=",
			"path": "github.com/gophercloud/gophercloud/openstack/networking/v2/extensions/security/rules",
			"revision": "efee1c8b9303853d7bc5c6a079c8d1dec8144338",
			"revisionTime": "2017-05-07T22:35:56Z"
		},
		{
			"checksumSHA1": "zKOhFTL5BDZPMC58ZzZkryjskno=",
			"path": "github.com/gophercloud/gophercloud/openstack/networking/v2/networks",
			"revision": "c8f12c6e39d96d0e07f0976e184ea0308cb6aaf0",
			"revisionTime": "2016-10-11T16:29:10Z"
		},
		{
			"checksumSHA1": "Lx257Qaf6y2weNwHTx6lm3OY7a8=",
			"path": "github.com/gophercloud/gophercloud/openstack/networking/v2/ports",
			"revision": "6d2ec964420acd609b7ddc0ac69174ceebf4fe58",
			"revisionTime": "2017-02-14T04:23:55Z"
		},
		{
			"checksumSHA1": "mNRf4F3OjUIivhWTPZD/FjJNuCk=",
			"path": "github.com/gophercloud/gophercloud/openstack/networking/v2/subnets",
			"revision": "df70a6828d946ffeda25107ed9ecbe1cde4ca629",
			"revisionTime": "2017-05-24T02:02:23Z"
		},
		{
			"checksumSHA1": "roxPPVwS2CjJhf0CApHNQxAX7EA=",
			"path": "github.com/gophercloud/gophercloud/openstack/objectstorage/v1/swauth",
			"revision": "176266d312aa9cc559ba66a853296d2da9a54b10",
			"revisionTime": "2016-11-07T21:45:46Z"
		},
		{
			"checksumSHA1": "TDOZnaS0TO0NirpxV1QwPerAQTY=",
			"path": "github.com/gophercloud/gophercloud/openstack/utils",
			"revision": "c8f12c6e39d96d0e07f0976e184ea0308cb6aaf0",
			"revisionTime": "2016-10-11T16:29:10Z"
		},
		{
			"checksumSHA1": "YspETi3tOMvawKIT91HyuqaA5lM=",
			"path": "github.com/gophercloud/gophercloud/pagination",
			"revision": "7cc2c03fa28156b7a3284bee774ab4a17d03d3e9",
			"revisionTime": "2017-06-14T19:24:32Z"
		},
		{
			"checksumSHA1": "0jlRZ3K8peSwCqbqFwad+siT2pA=",
			"origin": "github.com/rancher/go-rancher/vendor/github.com/gorilla/websocket",
			"path": "github.com/gorilla/websocket",
			"revision": "1ac11f2e1f01a98673f2f5a182b49ea6e0450252",
			"revisionTime": "2017-09-25T20:46:05Z"
		},
		{
			"checksumSHA1": "cdOCt0Yb+hdErz8NAQqayxPmRsY=",
			"path": "github.com/hashicorp/errwrap",
			"revision": "7554cd9344cec97297fa6649b055a8c98c2a1e55"
		},
		{
			"checksumSHA1": "b8F628srIitj5p7Y130xc9k0QWs=",
			"path": "github.com/hashicorp/go-cleanhttp",
			"revision": "3573b8b52aa7b37b9358d966a898feb387f62437",
			"revisionTime": "2017-02-11T01:34:15Z"
		},
		{
			"checksumSHA1": "nsL2kI426RMuq1jw15e7igFqdIY=",
			"path": "github.com/hashicorp/go-getter",
			"revision": "c3d66e76678dce180a7b452653472f949aedfbcd",
			"revisionTime": "2017-02-07T21:55:32Z"
		},
		{
			"checksumSHA1": "9J+kDr29yDrwsdu2ULzewmqGjpA=",
			"path": "github.com/hashicorp/go-getter/helper/url",
			"revision": "c3d66e76678dce180a7b452653472f949aedfbcd",
			"revisionTime": "2017-02-07T21:55:32Z"
		},
		{
			"checksumSHA1": "lrSl49G23l6NhfilxPM0XFs5rZo=",
			"path": "github.com/hashicorp/go-multierror",
			"revision": "d30f09973e19c1dfcd120b2d9c4f168e68d6b5d5"
		},
		{
			"checksumSHA1": "b0nQutPMJHeUmz4SjpreotAo6Yk=",
			"path": "github.com/hashicorp/go-plugin",
			"revision": "f72692aebca2008343a9deb06ddb4b17f7051c15",
			"revisionTime": "2017-02-17T16:27:05Z"
		},
		{
			"checksumSHA1": "85XUnluYJL7F55ptcwdmN8eSOsk=",
			"path": "github.com/hashicorp/go-uuid",
			"revision": "36289988d83ca270bc07c234c36f364b0dd9c9a7"
		},
		{
			"checksumSHA1": "EcZfls6vcqjasWV/nBlu+C+EFmc=",
			"path": "github.com/hashicorp/go-version",
			"revision": "e96d3840402619007766590ecea8dd7af1292276",
			"revisionTime": "2016-10-31T18:26:05Z"
		},
		{
			"checksumSHA1": "o3XZZdOnSnwQSpYw215QV75ZDeI=",
			"path": "github.com/hashicorp/hcl",
			"revision": "a4b07c25de5ff55ad3b8936cea69a79a3d95a855",
			"revisionTime": "2017-05-04T19:02:34Z"
		},
		{
			"checksumSHA1": "XQmjDva9JCGGkIecOgwtBEMCJhU=",
			"path": "github.com/hashicorp/hcl/hcl/ast",
			"revision": "a4b07c25de5ff55ad3b8936cea69a79a3d95a855",
			"revisionTime": "2017-05-04T19:02:34Z"
		},
		{
			"checksumSHA1": "teokXoyRXEJ0vZHOWBD11l5YFNI=",
			"path": "github.com/hashicorp/hcl/hcl/parser",
			"revision": "a4b07c25de5ff55ad3b8936cea69a79a3d95a855",
			"revisionTime": "2017-05-04T19:02:34Z"
		},
		{
			"checksumSHA1": "z6wdP4mRw4GVjShkNHDaOWkbxS0=",
			"path": "github.com/hashicorp/hcl/hcl/scanner",
			"revision": "a4b07c25de5ff55ad3b8936cea69a79a3d95a855",
			"revisionTime": "2017-05-04T19:02:34Z"
		},
		{
			"checksumSHA1": "oS3SCN9Wd6D8/LG0Yx1fu84a7gI=",
			"path": "github.com/hashicorp/hcl/hcl/strconv",
			"revision": "a4b07c25de5ff55ad3b8936cea69a79a3d95a855",
			"revisionTime": "2017-05-04T19:02:34Z"
		},
		{
			"checksumSHA1": "c6yprzj06ASwCo18TtbbNNBHljA=",
			"path": "github.com/hashicorp/hcl/hcl/token",
			"revision": "a4b07c25de5ff55ad3b8936cea69a79a3d95a855",
			"revisionTime": "2017-05-04T19:02:34Z"
		},
		{
			"checksumSHA1": "PwlfXt7mFS8UYzWxOK5DOq0yxS0=",
			"path": "github.com/hashicorp/hcl/json/parser",
			"revision": "a4b07c25de5ff55ad3b8936cea69a79a3d95a855",
			"revisionTime": "2017-05-04T19:02:34Z"
		},
		{
			"checksumSHA1": "YdvFsNOMSWMLnY6fcliWQa0O5Fw=",
			"path": "github.com/hashicorp/hcl/json/scanner",
			"revision": "a4b07c25de5ff55ad3b8936cea69a79a3d95a855",
			"revisionTime": "2017-05-04T19:02:34Z"
		},
		{
			"checksumSHA1": "fNlXQCQEnb+B3k5UDL/r15xtSJY=",
			"path": "github.com/hashicorp/hcl/json/token",
			"revision": "a4b07c25de5ff55ad3b8936cea69a79a3d95a855",
			"revisionTime": "2017-05-04T19:02:34Z"
		},
		{
			"checksumSHA1": "M09yxoBoCEtG7EcHR8aEWLzMMJc=",
			"path": "github.com/hashicorp/hil",
			"revision": "fac2259da677551de1fb92b844c4d020a38d8468",
			"revisionTime": "2017-05-12T21:33:05Z"
		},
		{
			"checksumSHA1": "0S0KeBcfqVFYBPeZkuJ4fhQ5mCA=",
			"path": "github.com/hashicorp/hil/ast",
			"revision": "fac2259da677551de1fb92b844c4d020a38d8468",
			"revisionTime": "2017-05-12T21:33:05Z"
		},
		{
			"checksumSHA1": "P5PZ3k7SmqWmxgJ8Q0gLzeNpGhE=",
			"path": "github.com/hashicorp/hil/parser",
			"revision": "fac2259da677551de1fb92b844c4d020a38d8468",
			"revisionTime": "2017-05-12T21:33:05Z"
		},
		{
			"checksumSHA1": "DC1k5kOua4oFqmo+JRt0YzfP44o=",
			"path": "github.com/hashicorp/hil/scanner",
			"revision": "fac2259da677551de1fb92b844c4d020a38d8468",
			"revisionTime": "2017-05-12T21:33:05Z"
		},
		{
			"checksumSHA1": "vt+P9D2yWDO3gdvdgCzwqunlhxU=",
			"path": "github.com/hashicorp/logutils",
			"revision": "0dc08b1671f34c4250ce212759ebd880f743d883",
			"revisionTime": "2015-06-09T07:04:31Z"
		},
		{
			"checksumSHA1": "KPrCMDPNcLmO7K6xPcJSl86LwPk=",
			"path": "github.com/hashicorp/terraform/config",
			"revision": "2041053ee9444fa8175a298093b55a89586a1823",
			"revisionTime": "2017-08-02T18:39:14Z",
			"version": "v0.10.0",
			"versionExact": "v0.10.0"
		},
		{
			"checksumSHA1": "uPCJ6seQo9kvoNSfwNWKX9KzVMk=",
			"path": "github.com/hashicorp/terraform/config/module",
			"revision": "2041053ee9444fa8175a298093b55a89586a1823",
			"revisionTime": "2017-08-02T18:39:14Z",
			"version": "v0.10.0",
			"versionExact": "v0.10.0"
		},
		{
			"checksumSHA1": "w+l+UGTmwYNJ+L0p2vTd6+yqjok=",
			"path": "github.com/hashicorp/terraform/dag",
			"revision": "2041053ee9444fa8175a298093b55a89586a1823",
			"revisionTime": "2017-08-02T18:39:14Z",
			"version": "v0.10.0",
			"versionExact": "v0.10.0"
		},
		{
			"checksumSHA1": "P8gNPDuOzmiK4Lz9xG7OBy4Rlm8=",
			"path": "github.com/hashicorp/terraform/flatmap",
			"revision": "2041053ee9444fa8175a298093b55a89586a1823",
			"revisionTime": "2017-08-02T18:39:14Z",
			"version": "v0.10.0",
			"versionExact": "v0.10.0"
		},
		{
			"checksumSHA1": "zx5DLo5aV0xDqxGTzSibXg7HHAA=",
			"path": "github.com/hashicorp/terraform/helper/acctest",
			"revision": "2041053ee9444fa8175a298093b55a89586a1823",
			"revisionTime": "2017-08-02T18:39:14Z",
			"version": "v0.10.0",
			"versionExact": "v0.10.0"
		},
		{
			"checksumSHA1": "uT6Q9RdSRAkDjyUgQlJ2XKJRab4=",
			"path": "github.com/hashicorp/terraform/helper/config",
			"revision": "2041053ee9444fa8175a298093b55a89586a1823",
			"revisionTime": "2017-08-02T18:39:14Z",
			"version": "v0.10.0",
			"versionExact": "v0.10.0"
		},
		{
			"checksumSHA1": "Vbo55GDzPgG/L/+W2pcvDhxrPZc=",
			"path": "github.com/hashicorp/terraform/helper/experiment",
			"revision": "2041053ee9444fa8175a298093b55a89586a1823",
			"revisionTime": "2017-08-02T18:39:14Z",
			"version": "v0.10.0",
			"versionExact": "v0.10.0"
		},
		{
			"checksumSHA1": "BmIPKTr0zDutSJdyq7pYXrK1I3E=",
			"path": "github.com/hashicorp/terraform/helper/hashcode",
			"revision": "2041053ee9444fa8175a298093b55a89586a1823",
			"revisionTime": "2017-08-02T18:39:14Z",
			"version": "v0.10.0",
			"versionExact": "v0.10.0"
		},
		{
			"checksumSHA1": "B267stWNQd0/pBTXHfI/tJsxzfc=",
			"path": "github.com/hashicorp/terraform/helper/hilmapstructure",
			"revision": "2041053ee9444fa8175a298093b55a89586a1823",
			"revisionTime": "2017-08-02T18:39:14Z",
			"version": "v0.10.0",
			"versionExact": "v0.10.0"
		},
		{
			"checksumSHA1": "2wJa9F3BGlbe2DNqH5lb5POayRI=",
			"path": "github.com/hashicorp/terraform/helper/logging",
			"revision": "2041053ee9444fa8175a298093b55a89586a1823",
			"revisionTime": "2017-08-02T18:39:14Z",
			"version": "v0.10.0",
			"versionExact": "v0.10.0"
		},
		{
			"checksumSHA1": "twkFd4x71kBnDfrdqO5nhs8dMOY=",
			"path": "github.com/hashicorp/terraform/helper/mutexkv",
			"revision": "2041053ee9444fa8175a298093b55a89586a1823",
			"revisionTime": "2017-08-02T18:39:14Z",
			"version": "v0.10.0",
			"versionExact": "v0.10.0"
		},
		{
			"checksumSHA1": "ImyqbHM/xe3eAT2moIjLI8ksuks=",
			"path": "github.com/hashicorp/terraform/helper/pathorcontents",
			"revision": "2041053ee9444fa8175a298093b55a89586a1823",
			"revisionTime": "2017-08-02T18:39:14Z",
			"version": "v0.10.0",
			"versionExact": "v0.10.0"
		},
		{
			"checksumSHA1": "dhU2woQaSEI2OnbYLdkHxf7/nu8=",
			"path": "github.com/hashicorp/terraform/helper/resource",
			"revision": "2041053ee9444fa8175a298093b55a89586a1823",
			"revisionTime": "2017-08-02T18:39:14Z",
			"version": "v0.10.0",
			"versionExact": "v0.10.0"
		},
		{
			"checksumSHA1": "juS4uWVIFt4ANQBvZ2j8mawtjlY=",
			"path": "github.com/hashicorp/terraform/helper/schema",
			"revision": "f6d16263a0389cfea95266d9e0072ccfc2bd4bf0",
			"revisionTime": "2017-08-15T21:50:02Z",
			"version": "v0.10.1",
			"versionExact": "v0.10.1"
		},
		{
			"checksumSHA1": "1yCGh/Wl4H4ODBBRmIRFcV025b0=",
			"path": "github.com/hashicorp/terraform/helper/shadow",
			"revision": "2041053ee9444fa8175a298093b55a89586a1823",
			"revisionTime": "2017-08-02T18:39:14Z",
			"version": "v0.10.0",
			"versionExact": "v0.10.0"
		},
		{
			"checksumSHA1": "Fzbv+N7hFXOtrR6E7ZcHT3jEE9s=",
			"path": "github.com/hashicorp/terraform/helper/structure",
			"revision": "ecec59f0f0ad69350dfc8beb76c2d95cfd92f476",
			"revisionTime": "2018-03-15T21:06:57Z"
		},
		{
			"checksumSHA1": "JL8eJjRMxGI2zz2fMYXhXQpRtPk=",
			"path": "github.com/hashicorp/terraform/helper/validation",
			"revision": "ecec59f0f0ad69350dfc8beb76c2d95cfd92f476",
			"revisionTime": "2018-03-15T21:06:57Z"
		},
		{
			"checksumSHA1": "yFWmdS6yEJZpRJzUqd/mULqCYGk=",
			"path": "github.com/hashicorp/terraform/moduledeps",
			"revision": "5bcc1bae5925f44208a83279b6d4d250da01597b",
			"revisionTime": "2017-08-09T21:54:59Z"
		},
		{
			"checksumSHA1": "4ODNVUds3lyBf7gV02X1EeYR4GA=",
			"path": "github.com/hashicorp/terraform/plugin",
			"revision": "2041053ee9444fa8175a298093b55a89586a1823",
			"revisionTime": "2017-08-02T18:39:14Z",
			"version": "v0.10.0",
			"versionExact": "v0.10.0"
		},
		{
			"checksumSHA1": "mujz3BDg1X82ynvJncCFUT6/7XI=",
			"path": "github.com/hashicorp/terraform/plugin/discovery",
			"revision": "2041053ee9444fa8175a298093b55a89586a1823",
			"revisionTime": "2017-08-02T18:39:14Z",
			"version": "v0.10.0",
			"versionExact": "v0.10.0"
		},
		{
			"checksumSHA1": "ksfNQjZs/6llziARojABd6iuvdw=",
			"path": "github.com/hashicorp/terraform/terraform",
			"revision": "2041053ee9444fa8175a298093b55a89586a1823",
			"revisionTime": "2017-08-02T18:39:14Z",
			"version": "v0.10.0",
			"versionExact": "v0.10.0"
		},
		{
			"checksumSHA1": "ZhK6IO2XN81Y+3RAjTcVm1Ic7oU=",
			"path": "github.com/hashicorp/yamux",
			"revision": "d1caa6c97c9fc1cc9e83bbe34d0603f9ff0ce8bd",
			"revisionTime": "2016-07-20T23:31:40Z"
		},
		{
			"checksumSHA1": "0yaBxYK+HHfEgIPfeeUq6r6rurk=",
			"path": "github.com/huaweicloud/golangsdk",
			"revision": "1aef9d9e0f186bc37dc82d81fa28a0889da8bd21",
			"revisionTime": "2018-07-13T09:57:10Z"
		},
		{
			"checksumSHA1": "WwyEGPVVy8a6RTRh+Tp+57PCjyY=",
			"path": "github.com/huaweicloud/golangsdk/openstack",
			"revision": "c023b3603a43ad65c9c920f3b502477956a1fc4e",
			"revisionTime": "2018-07-04T09:30:24Z"
		},
		{
			"checksumSHA1": "lpp6hBnX9xBhrnxXc0i/5fHHoWY=",
			"path": "github.com/huaweicloud/golangsdk/openstack/cloudeyeservice/alarmrule",
			"revision": "b30e33595f46378156035bfec5b52b350c4b2b72",
			"revisionTime": "2018-03-15T11:09:47Z"
		},
		{
			"checksumSHA1": "plsG8kyRJhFGnhGfO0scQk5kRLw=",
			"path": "github.com/huaweicloud/golangsdk/openstack/dns/v2/recordsets",
			"revision": "98f31e4f21bec892b331ee55c5a5fff72d407abc",
			"revisionTime": "2018-02-26T07:57:01Z"
		},
		{
			"checksumSHA1": "xZtYDt64TwCA7g1yE5NbO2QQZxc=",
			"path": "github.com/huaweicloud/golangsdk/openstack/dns/v2/zones",
			"revision": "98f31e4f21bec892b331ee55c5a5fff72d407abc",
			"revisionTime": "2018-02-26T07:57:01Z"
		},
		{
			"checksumSHA1": "/GtDTHl+01QKRmNPxxdWXfuJ/nw=",
			"path": "github.com/huaweicloud/golangsdk/openstack/ecs/v1/auto_recovery",
			"revision": "c2811194004bd21b96bbd4cb3e0129661041011f",
			"revisionTime": "2018-03-15T04:07:47Z"
		},
		{
			"checksumSHA1": "Me7ZhJdaWfn1xBIBY0YDHnFqtZk=",
			"path": "github.com/huaweicloud/golangsdk/openstack/evs/v2/tags",
			"revision": "f90d95674ead542ccda9ac986a4f1be02d87556d",
			"revisionTime": "2018-04-11T06:15:22Z"
		},
		{
			"checksumSHA1": "6cxgVwctlHbqIqO9rHVTwmDtxhk=",
			"path": "github.com/huaweicloud/golangsdk/openstack/identity/v2/tenants",
			"revision": "98f31e4f21bec892b331ee55c5a5fff72d407abc",
			"revisionTime": "2018-02-26T07:57:01Z"
		},
		{
			"checksumSHA1": "cReSCi1YRjF27sA/X59oIpPwN7Q=",
			"path": "github.com/huaweicloud/golangsdk/openstack/identity/v2/tokens",
			"revision": "98f31e4f21bec892b331ee55c5a5fff72d407abc",
			"revisionTime": "2018-02-26T07:57:01Z"
		},
		{
			"checksumSHA1": "ObTpLoXtNExYOWxC76a/MUrCdQU=",
			"path": "github.com/huaweicloud/golangsdk/openstack/identity/v3/tokens",
			"revision": "98f31e4f21bec892b331ee55c5a5fff72d407abc",
			"revisionTime": "2018-02-26T07:57:01Z"
		},
		{
			"checksumSHA1": "JRRYtYkrco9209oThCcF5MEPIII=",
			"path": "github.com/huaweicloud/golangsdk/openstack/kms/v1/keys",
			"revision": "c2811194004bd21b96bbd4cb3e0129661041011f",
			"revisionTime": "2018-03-15T04:07:47Z"
		},
		{
			"checksumSHA1": "S03meuz/zX857hIqfpgyCUfrcFs=",
			"path": "github.com/huaweicloud/golangsdk/openstack/networking/v1/bandwidths",
			"revision": "2b39b60199b765fd646f6035933aa6dc47e83945",
			"revisionTime": "2018-04-20T04:29:59Z"
		},
		{
			"checksumSHA1": "YwqIuSKttODj68oAvmk6JBj31y8=",
			"path": "github.com/huaweicloud/golangsdk/openstack/networking/v1/eips",
			"revision": "2b39b60199b765fd646f6035933aa6dc47e83945",
			"revisionTime": "2018-04-20T04:29:59Z"
		},
		{
			"checksumSHA1": "ISYnRzK9nRzpMp07aqoNAUgghTI=",
			"path": "github.com/huaweicloud/golangsdk/openstack/networking/v1/subnets",
			"revision": "1f996b54aca766257d0159d923d0e5a2b82d0d3f",
			"revisionTime": "2018-06-14T09:40:51Z"
		},
		{
			"checksumSHA1": "0fbet1a5ZY98zA7lG/uKdVW4WUE=",
			"path": "github.com/huaweicloud/golangsdk/openstack/networking/v1/vpcs",
			"revision": "1f996b54aca766257d0159d923d0e5a2b82d0d3f",
			"revisionTime": "2018-06-14T09:40:51Z"
		},
		{
			"checksumSHA1": "8ch4okLGCkDFEflL/xpG0OCp25U=",
			"path": "github.com/huaweicloud/golangsdk/openstack/networking/v2/extensions/elbaas",
			"revision": "904d4b2ece4379bc48a4469453d913c005d67d50",
			"revisionTime": "2018-03-29T08:22:40Z"
		},
		{
			"checksumSHA1": "PgoAsiXV8mqc/kwodX35za2gGro=",
			"path": "github.com/huaweicloud/golangsdk/openstack/networking/v2/extensions/elbaas/backendmember",
			"revision": "904d4b2ece4379bc48a4469453d913c005d67d50",
			"revisionTime": "2018-03-29T08:22:40Z"
		},
		{
			"checksumSHA1": "wcXYZNACmOnC8VPW6eBPt2iNMyc=",
			"path": "github.com/huaweicloud/golangsdk/openstack/networking/v2/extensions/elbaas/healthcheck",
			"revision": "904d4b2ece4379bc48a4469453d913c005d67d50",
			"revisionTime": "2018-03-29T08:22:40Z"
		},
		{
			"checksumSHA1": "7rDvAjmv4OT/2antqSp1JtNH2Lw=",
			"path": "github.com/huaweicloud/golangsdk/openstack/networking/v2/extensions/elbaas/listeners",
			"revision": "904d4b2ece4379bc48a4469453d913c005d67d50",
			"revisionTime": "2018-03-29T08:22:40Z"
		},
		{
			"checksumSHA1": "b80RVjscR2P6wG3v1nR+hsTpnqw=",
			"path": "github.com/huaweicloud/golangsdk/openstack/networking/v2/extensions/elbaas/loadbalancer_elbs",
			"revision": "904d4b2ece4379bc48a4469453d913c005d67d50",
			"revisionTime": "2018-03-29T08:22:40Z"
		},
		{
			"checksumSHA1": "lx2mkQoMmHi9sUPVc+Be4f6xRnE=",
			"path": "github.com/huaweicloud/golangsdk/openstack/networking/v2/extensions/fwaas_v2/firewall_groups",
			"revision": "9065742a051843ccea04fda340e985439d90d6c6",
			"revisionTime": "2018-04-09T03:56:52Z"
		},
		{
			"checksumSHA1": "pRGAfv69kM7bv/ceaDtVUeBS9yM=",
			"path": "github.com/huaweicloud/golangsdk/openstack/networking/v2/extensions/fwaas_v2/policies",
			"revision": "9065742a051843ccea04fda340e985439d90d6c6",
			"revisionTime": "2018-04-09T03:56:52Z"
		},
		{
			"checksumSHA1": "Sb83Y7ziMnd59LYr+0ES8eI7VBs=",
			"path": "github.com/huaweicloud/golangsdk/openstack/networking/v2/extensions/fwaas_v2/routerinsertion",
			"revision": "9065742a051843ccea04fda340e985439d90d6c6",
			"revisionTime": "2018-04-09T03:56:52Z"
		},
		{
			"checksumSHA1": "/5s7eQO2tQi9FBAwyIUpqiEtk4U=",
			"path": "github.com/huaweicloud/golangsdk/openstack/networking/v2/extensions/fwaas_v2/rules",
			"revision": "9065742a051843ccea04fda340e985439d90d6c6",
			"revisionTime": "2018-04-09T03:56:52Z"
		},
		{
			"checksumSHA1": "0gorI5xHfJjwGQrtrx8B31CvEIA=",
			"path": "github.com/huaweicloud/golangsdk/openstack/networking/v2/peerings",
			"revision": "1f996b54aca766257d0159d923d0e5a2b82d0d3f",
			"revisionTime": "2018-06-14T09:40:51Z"
		},
		{
			"checksumSHA1": "c11Xcs/tE/AznvuPk2SoC8yGsxM=",
			"path": "github.com/huaweicloud/golangsdk/openstack/networking/v2/routes",
			"revision": "1f996b54aca766257d0159d923d0e5a2b82d0d3f",
			"revisionTime": "2018-06-14T09:40:51Z"
		},
		{
			"checksumSHA1": "ia3iK8E8dcap5Eyps4Ijl/7Aj/k=",
			"path": "github.com/huaweicloud/golangsdk/openstack/rds/v1/datastores",
			"revision": "f751fd90605bf71b96f3e7a5ae5f994a7f98984c",
			"revisionTime": "2018-03-12T11:45:12Z"
		},
		{
			"checksumSHA1": "KPoYmsQ/zLox78WMao84UsAjf2k=",
			"path": "github.com/huaweicloud/golangsdk/openstack/rds/v1/flavors",
			"revision": "f751fd90605bf71b96f3e7a5ae5f994a7f98984c",
			"revisionTime": "2018-03-12T11:45:12Z"
		},
		{
			"checksumSHA1": "PJaibWgXgcR6frtmFILnqKtxAbs=",
			"path": "github.com/huaweicloud/golangsdk/openstack/rds/v1/instances",
			"revision": "f751fd90605bf71b96f3e7a5ae5f994a7f98984c",
			"revisionTime": "2018-03-12T11:45:12Z"
		},
		{
<<<<<<< HEAD
			"checksumSHA1": "MiR4dnIYKzUi4ry6oyYLtc6tkls=",
			"path": "github.com/huaweicloud/golangsdk/openstack/rts/v1/softwareconfig",
			"revision": "1aef9d9e0f186bc37dc82d81fa28a0889da8bd21",
			"revisionTime": "2018-07-13T09:57:10Z"
		},
		{
			"checksumSHA1": "pl4N1kCqsMHB7Hw3v+nyo+IBQW4=",
			"path": "github.com/huaweicloud/golangsdk/openstack/rts/v1/softwaredeployment",
			"revision": "ebaae9f67d081418d0f0d3196a14d3d527d193b9",
			"revisionTime": "2018-07-11T10:12:57Z"
		},
		{
			"checksumSHA1": "oP9y/jC0YPh43yX6/32Zb8KUJ+8=",
			"path": "github.com/huaweicloud/golangsdk/openstack/rts/v1/stackresources",
			"revision": "ebdc87ac4e0d106a5bc7b4516ae9be5c6982a20f",
			"revisionTime": "2018-06-19T09:43:38Z"
		},
		{
			"checksumSHA1": "oP9y/jC0YPh43yX6/32Zb8KUJ+8=",
			"path": "github.com/huaweicloud/golangsdk/openstack/rts/v1/stackresources",
			"revision": "ebdc87ac4e0d106a5bc7b4516ae9be5c6982a20f",
			"revisionTime": "2018-06-19T09:43:38Z"
		},
		{
			"checksumSHA1": "SWBjA8iuoGEkIV34ZAbSRxKAr9o=",
			"path": "github.com/huaweicloud/golangsdk/openstack/rts/v1/stacks",
			"revision": "ebdc87ac4e0d106a5bc7b4516ae9be5c6982a20f",
			"revisionTime": "2018-06-19T09:43:38Z"
		},
		{
			"checksumSHA1": "SWBjA8iuoGEkIV34ZAbSRxKAr9o=",
			"path": "github.com/huaweicloud/golangsdk/openstack/rts/v1/stacks",
			"revision": "ebdc87ac4e0d106a5bc7b4516ae9be5c6982a20f",
			"revisionTime": "2018-06-19T09:43:38Z"
		},
		{
			"checksumSHA1": "ohWmAqgBV0s7h//qYbGYgzGeawk=",
			"path": "github.com/huaweicloud/golangsdk/openstack/rts/v1/stacktemplates",
			"revision": "ebdc87ac4e0d106a5bc7b4516ae9be5c6982a20f",
			"revisionTime": "2018-06-19T09:43:38Z"
		},
		{
			"checksumSHA1": "ohWmAqgBV0s7h//qYbGYgzGeawk=",
			"path": "github.com/huaweicloud/golangsdk/openstack/rts/v1/stacktemplates",
			"revision": "ebdc87ac4e0d106a5bc7b4516ae9be5c6982a20f",
			"revisionTime": "2018-06-19T09:43:38Z"
=======
			"checksumSHA1": "+JRQECD1oxmwOI7NLLfPH3RvL7E=",
			"path": "github.com/huaweicloud/golangsdk/openstack/sfs/v2/shares",
			"revision": "c023b3603a43ad65c9c920f3b502477956a1fc4e",
			"revisionTime": "2018-07-04T09:30:24Z"
>>>>>>> d8d40a57
		},
		{
			"checksumSHA1": "RV9GKwWK04J4e9L2kbfZnyO+0+U=",
			"path": "github.com/huaweicloud/golangsdk/openstack/smn/v2/subscriptions",
			"revision": "3d7b1d2294e4d5e8180d6a18a9c4c7b6e2cec804",
			"revisionTime": "2018-04-08T07:35:28Z"
		},
		{
			"checksumSHA1": "LgRHkUhyZrzVv6Abw1pbvRl1ZHY=",
			"path": "github.com/huaweicloud/golangsdk/openstack/smn/v2/topics",
			"revision": "3d7b1d2294e4d5e8180d6a18a9c4c7b6e2cec804",
			"revisionTime": "2018-04-08T07:35:28Z"
		},
		{
			"checksumSHA1": "O9n6p7B1QqU6ryYgc8hD9sxIq+A=",
			"path": "github.com/huaweicloud/golangsdk/openstack/utils",
			"revision": "98f31e4f21bec892b331ee55c5a5fff72d407abc",
			"revisionTime": "2018-02-26T07:57:01Z"
		},
		{
			"checksumSHA1": "unuouwL0EzTLflKCDFkwzrJ81d4=",
			"path": "github.com/huaweicloud/golangsdk/pagination",
			"revision": "1aef9d9e0f186bc37dc82d81fa28a0889da8bd21",
			"revisionTime": "2018-07-13T09:57:10Z"
		},
		{
			"checksumSHA1": "sVczcCYWr12ttrbXRFz/QOyDyWg=",
			"path": "github.com/jen20/awspolicyequivalence",
			"revision": "3d48364a137a7847c1191b83740052dc7695878e",
			"revisionTime": "2017-08-31T20:16:02Z"
		},
		{
			"checksumSHA1": "guxbLo8KHHBeM0rzou4OTzzpDNs=",
			"path": "github.com/mitchellh/copystructure",
			"revision": "5af94aef99f597e6a9e1f6ac6be6ce0f3c96b49d",
			"revisionTime": "2016-10-13T19:53:42Z"
		},
		{
			"checksumSHA1": "V/quM7+em2ByJbWBLOsEwnY3j/Q=",
			"path": "github.com/mitchellh/go-homedir",
			"revision": "b8bc1bf767474819792c23f32d8286a45736f1c6",
			"revisionTime": "2016-12-03T19:45:07Z"
		},
		{
			"checksumSHA1": "xyoJKalfQwTUN1qzZGQKWYAwl0A=",
			"path": "github.com/mitchellh/hashstructure",
			"revision": "6b17d669fac5e2f71c16658d781ec3fdd3802b69"
		},
		{
			"checksumSHA1": "MlX15lJuV8DYARX5RJY8rqrSEWQ=",
			"path": "github.com/mitchellh/mapstructure",
			"revision": "53818660ed4955e899c0bcafa97299a388bd7c8e",
			"revisionTime": "2017-03-07T20:11:23Z"
		},
		{
			"checksumSHA1": "vBpuqNfSTZcAR/0tP8tNYacySGs=",
			"path": "github.com/mitchellh/reflectwalk",
			"revision": "92573fe8d000a145bfebc03a16bc22b34945867f",
			"revisionTime": "2016-10-03T17:45:16Z"
		},
		{
			"checksumSHA1": "2HSjyUZ4IMkCeA34TjJ0/f+Kk/k=",
			"origin": "github.com/rancher/go-rancher/vendor/github.com/pkg/errors",
			"path": "github.com/pkg/errors",
			"revision": "1ac11f2e1f01a98673f2f5a182b49ea6e0450252",
			"revisionTime": "2017-09-25T20:46:05Z"
		},
		{
			"checksumSHA1": "u5s2PZ7fzCOqQX7bVPf9IJ+qNLQ=",
			"path": "github.com/rancher/go-rancher",
			"revision": "ec24b7f12fca9f78fbfcd62a0ea8bce14ade8792",
			"revisionTime": "2017-04-07T04:09:43Z"
		},
		{
			"checksumSHA1": "HaWkK5qs6scz0y5pm+R13bEDBOI=",
			"path": "github.com/rancher/go-rancher/client",
			"revision": "1ac11f2e1f01a98673f2f5a182b49ea6e0450252",
			"revisionTime": "2017-09-25T20:46:05Z"
		},
		{
			"checksumSHA1": "zmC8/3V4ls53DJlNTKDZwPSC/dA=",
			"path": "github.com/satori/go.uuid",
			"revision": "b061729afc07e77a8aa4fad0a2fd840958f1942a",
			"revisionTime": "2016-09-27T10:08:44Z"
		},
		{
			"checksumSHA1": "vE43s37+4CJ2CDU6TlOUOYE0K9c=",
			"path": "golang.org/x/crypto/bcrypt",
			"revision": "9477e0b78b9ac3d0b03822fd95422e2fe07627cd",
			"revisionTime": "2016-10-31T15:37:30Z"
		},
		{
			"checksumSHA1": "JsJdKXhz87gWenMwBeejTOeNE7k=",
			"path": "golang.org/x/crypto/blowfish",
			"revision": "9477e0b78b9ac3d0b03822fd95422e2fe07627cd",
			"revisionTime": "2016-10-31T15:37:30Z"
		},
		{
			"checksumSHA1": "TT1rac6kpQp2vz24m5yDGUNQ/QQ=",
			"path": "golang.org/x/crypto/cast5",
			"revision": "b176d7def5d71bdd214203491f89843ed217f420",
			"revisionTime": "2017-07-23T04:49:35Z"
		},
		{
			"checksumSHA1": "C1KKOxFoW7/W/NFNpiXK+boguNo=",
			"path": "golang.org/x/crypto/curve25519",
			"revision": "453249f01cfeb54c3d549ddb75ff152ca243f9d8",
			"revisionTime": "2017-02-08T20:51:15Z"
		},
		{
			"checksumSHA1": "wGb//LjBPNxYHqk+dcLo7BjPXK8=",
			"path": "golang.org/x/crypto/ed25519",
			"revision": "b8a2a83acfe6e6770b75de42d5ff4c67596675c0",
			"revisionTime": "2017-01-13T19:21:00Z"
		},
		{
			"checksumSHA1": "LXFcVx8I587SnWmKycSDEq9yvK8=",
			"path": "golang.org/x/crypto/ed25519/internal/edwards25519",
			"revision": "b8a2a83acfe6e6770b75de42d5ff4c67596675c0",
			"revisionTime": "2017-01-13T19:21:00Z"
		},
		{
			"checksumSHA1": "IIhFTrLlmlc6lEFSitqi4aw2lw0=",
			"path": "golang.org/x/crypto/openpgp",
			"revision": "b176d7def5d71bdd214203491f89843ed217f420",
			"revisionTime": "2017-07-23T04:49:35Z"
		},
		{
			"checksumSHA1": "olOKkhrdkYQHZ0lf1orrFQPQrv4=",
			"path": "golang.org/x/crypto/openpgp/armor",
			"revision": "b176d7def5d71bdd214203491f89843ed217f420",
			"revisionTime": "2017-07-23T04:49:35Z"
		},
		{
			"checksumSHA1": "eo/KtdjieJQXH7Qy+faXFcF70ME=",
			"path": "golang.org/x/crypto/openpgp/elgamal",
			"revision": "b176d7def5d71bdd214203491f89843ed217f420",
			"revisionTime": "2017-07-23T04:49:35Z"
		},
		{
			"checksumSHA1": "rlxVSaGgqdAgwblsErxTxIfuGfg=",
			"path": "golang.org/x/crypto/openpgp/errors",
			"revision": "b176d7def5d71bdd214203491f89843ed217f420",
			"revisionTime": "2017-07-23T04:49:35Z"
		},
		{
			"checksumSHA1": "Pq88+Dgh04UdXWZN6P+bLgYnbRc=",
			"path": "golang.org/x/crypto/openpgp/packet",
			"revision": "b176d7def5d71bdd214203491f89843ed217f420",
			"revisionTime": "2017-07-23T04:49:35Z"
		},
		{
			"checksumSHA1": "s2qT4UwvzBSkzXuiuMkowif1Olw=",
			"path": "golang.org/x/crypto/openpgp/s2k",
			"revision": "b176d7def5d71bdd214203491f89843ed217f420",
			"revisionTime": "2017-07-23T04:49:35Z"
		},
		{
			"checksumSHA1": "fsrFs762jlaILyqqQImS1GfvIvw=",
			"path": "golang.org/x/crypto/ssh",
			"revision": "453249f01cfeb54c3d549ddb75ff152ca243f9d8",
			"revisionTime": "2017-02-08T20:51:15Z"
		},
		{
			"checksumSHA1": "vqc3a+oTUGX8PmD0TS+qQ7gmN8I=",
			"path": "golang.org/x/net/html",
			"revision": "1c05540f6879653db88113bc4a2b70aec4bd491f",
			"revisionTime": "2017-08-04T00:04:37Z"
		},
		{
			"checksumSHA1": "z79z5msRzgU48FCZxSuxfU8b4rs=",
			"path": "golang.org/x/net/html/atom",
			"revision": "1c05540f6879653db88113bc4a2b70aec4bd491f",
			"revisionTime": "2017-08-04T00:04:37Z"
		},
		{
			"checksumSHA1": "o20lmjzBQyKD5LfLZ3OhUoMkLds=",
			"path": "gopkg.in/yaml.v2",
			"revision": "25c4ec802a7d637f88d584ab26798e94ad14c13b",
			"revisionTime": "2017-07-21T12:20:51Z"
		},
		{
			"checksumSHA1": "wICWAGQfZcHD2y0dHesz9R2YSiw=",
			"path": "k8s.io/kubernetes/pkg/apimachinery",
			"revision": "b0b7a323cc5a4a2019b2e9520c21c7830b7f708e",
			"revisionTime": "2017-04-03T20:32:25Z",
			"version": "v1.6.1",
			"versionExact": "v1.6.1"
		}
	],
	"rootPath": "github.com/terraform-providers/terraform-provider-opentelekomcloud"
}<|MERGE_RESOLUTION|>--- conflicted
+++ resolved
@@ -1000,7 +1000,12 @@
 			"revisionTime": "2018-03-12T11:45:12Z"
 		},
 		{
-<<<<<<< HEAD
+			"checksumSHA1": "+JRQECD1oxmwOI7NLLfPH3RvL7E=",
+			"path": "github.com/huaweicloud/golangsdk/openstack/sfs/v2/shares",
+			"revision": "c023b3603a43ad65c9c920f3b502477956a1fc4e",
+			"revisionTime": "2018-07-04T09:30:24Z"
+		},
+		{
 			"checksumSHA1": "MiR4dnIYKzUi4ry6oyYLtc6tkls=",
 			"path": "github.com/huaweicloud/golangsdk/openstack/rts/v1/softwareconfig",
 			"revision": "1aef9d9e0f186bc37dc82d81fa28a0889da8bd21",
@@ -1047,12 +1052,6 @@
 			"path": "github.com/huaweicloud/golangsdk/openstack/rts/v1/stacktemplates",
 			"revision": "ebdc87ac4e0d106a5bc7b4516ae9be5c6982a20f",
 			"revisionTime": "2018-06-19T09:43:38Z"
-=======
-			"checksumSHA1": "+JRQECD1oxmwOI7NLLfPH3RvL7E=",
-			"path": "github.com/huaweicloud/golangsdk/openstack/sfs/v2/shares",
-			"revision": "c023b3603a43ad65c9c920f3b502477956a1fc4e",
-			"revisionTime": "2018-07-04T09:30:24Z"
->>>>>>> d8d40a57
 		},
 		{
 			"checksumSHA1": "RV9GKwWK04J4e9L2kbfZnyO+0+U=",
